"""Servizio dedicato alla gestione della lista membri del clan."""

from __future__ import annotations

import asyncio
import html
import logging
from dataclasses import dataclass
from typing import Dict, List, Optional

import aiohttp
from aiogram import Bot, types
from aiogram.exceptions import TelegramBadRequest, TelegramForbiddenError

from services.db_manager import MongoManager


@dataclass
class MemberListService:
    """Coordina la generazione e l'aggiornamento della lista membri."""

    bot: Bot
    db_manager: MongoManager
    wolvesville_api_key: str
    clan_id: str
    logger: logging.Logger

    def __post_init__(self) -> None:
        self._lock = asyncio.Lock()

    async def send_member_list(self, message: types.Message) -> List[types.Message]:
        """Invia la lista dei membri nella chat del messaggio fornito."""

        chat_id = message.chat.id
        thread_id = getattr(message, "message_thread_id", None)

        async with self._lock:
            messages_payload = await self._build_member_messages()
            await self._remove_previous_message(chat_id, thread_id)
            sent_messages: List[types.Message] = []
            for index, text in enumerate(messages_payload):
                sent = await message.answer(text)
                sent_messages.append(sent)
                if index + 1 < len(messages_payload):
                    await asyncio.sleep(0.05)

            message_ids = [sent.message_id for sent in sent_messages]
            if message_ids:
                await self.db_manager.upsert_member_list_message(
                    chat_id,
                    message_ids,
                    message_thread_id=thread_id,
                )
            else:
                await self.db_manager.delete_member_list_message(chat_id, thread_id)

            return sent_messages

    async def refresh_member_lists(self) -> None:
        """Rigenera la lista per tutte le chat in cui è stata pubblicata."""

        async with self._lock:
            stored_messages = await self.db_manager.list_member_list_messages()
            if not stored_messages:
                return

            messages_payload = await self._build_member_messages()
            for entry in stored_messages:
                chat_id = entry.get("chat_id")
                thread_id = entry.get("message_thread_id")
                stored_message_ids: List[int] = []

                raw_ids = entry.get("message_ids")
                if isinstance(raw_ids, (list, tuple)):
                    for value in raw_ids:
                        if isinstance(value, int):
                            stored_message_ids.append(value)

                legacy_message_id = entry.get("message_id")
                if isinstance(legacy_message_id, int) and legacy_message_id not in stored_message_ids:
                    stored_message_ids.insert(0, legacy_message_id)

                if stored_message_ids:
                    stored_message_ids = list(dict.fromkeys(stored_message_ids))

                if chat_id is None or not stored_message_ids:
                    continue

                should_remove_entry = False
                remove_record = False
                for stored_id in stored_message_ids:
                    try:
                        await self.bot.delete_message(chat_id, stored_id)
                    except TelegramForbiddenError:
                        should_remove_entry = True
                        self.logger.info(
                            "Impossibile aggiornare la lista membri in %s: accesso negato", chat_id
                        )
                        break
                    except TelegramBadRequest as exc:
                        if "message to delete not found" in str(exc):
                            remove_record = True
                        else:
                            self.logger.debug(
                                "Messaggio lista membri non eliminato (%s): %s",
                                chat_id,
                                exc,
                            )
                    except Exception as exc:  # pragma: no cover - log difensivo
                        self.logger.warning(
                            "Errore durante l'eliminazione della lista membri in %s: %s",
                            chat_id,
                            exc,
                        )

                if remove_record:
                    await self.db_manager.delete_member_list_message(chat_id, thread_id)

                if should_remove_entry:
                    await self.db_manager.delete_member_list_message(chat_id, thread_id)
                    continue

                sent_messages: List[types.Message] = []
                for index, text in enumerate(messages_payload):
                    try:
                        sent = await self.bot.send_message(
                            chat_id,
                            text,
                            message_thread_id=thread_id,
                        )
                    except TelegramForbiddenError:
                        await self.db_manager.delete_member_list_message(chat_id, thread_id)
                        self.logger.info(
                            "Impossibile inviare la nuova lista membri in %s: accesso negato",
                            chat_id,
                        )
                        should_remove_entry = True
                        break
                    except Exception as exc:  # pragma: no cover - log difensivo
                        await self.db_manager.delete_member_list_message(chat_id, thread_id)
                        self.logger.warning(
                            "Errore durante l'invio della lista membri aggiornata in %s: %s",
                            chat_id,
                            exc,
                        )
                        should_remove_entry = True
                        break

                    sent_messages.append(sent)
                    if index + 1 < len(messages_payload):
                        await asyncio.sleep(0.05)

                if should_remove_entry:
                    for sent in sent_messages:
                        try:
                            await self.bot.delete_message(chat_id, sent.message_id)
                        except Exception:  # pragma: no cover - clean-up best effort
                            pass
                    continue

                message_ids = [sent.message_id for sent in sent_messages]
                if not message_ids:
                    await self.db_manager.delete_member_list_message(chat_id, thread_id)
                    continue

                await self.db_manager.upsert_member_list_message(
                    chat_id,
                    message_ids,
                    message_thread_id=thread_id,
                )
                await asyncio.sleep(0.2)

    async def _build_member_messages(self) -> List[str]:
        entries = await self._collect_member_entries()
        if not entries:
            return [
                "📋 <b>Lista membri del clan</b>\n"
                "Nessun membro è stato trovato al momento."
            ]

        messages: List[str] = []
        for index, entry in enumerate(entries, start=1):
            prefix = "📋 <b>Lista membri del clan</b>\n" if index == 1 else ""
            line = (
                f"{index}. Game Name: {entry['game_name']} | "
                f"Username: {entry['telegram_name']} | "
<<<<<<< HEAD
                f"tag telegram: {entry['telegram_contact']}"
=======
                f"tag telegram(se presente): {entry['telegram_tag']}"
>>>>>>> c6f59c18
            )
            messages.append(f"{prefix}{line}")
        return messages

    async def _collect_member_entries(self) -> List[Dict[str, str]]:
        members = await self._fetch_clan_members()
        usernames = [
            member.get("username")
            for member in members
            if isinstance(member, dict) and member.get("username")
        ]

        profiles_map = await self.db_manager.get_profiles_by_game_usernames(usernames)

        entries: List[Dict[str, str]] = []
        for username in usernames:
            normalized = username.strip().lower()
            profile = profiles_map.get(normalized)

            game_name = self._escape(username)
            if profile:
                telegram_name_raw = profile.get("full_name") or profile.get("telegram_username")
                telegram_name = self._escape(telegram_name_raw) if telegram_name_raw else "—"
                telegram_username = profile.get("telegram_username")
                telegram_id = profile.get("telegram_id")
                telegram_contact = self._format_contact(
                    telegram_username,
                    telegram_name,
                    telegram_id,
                )
            else:
                telegram_name = "non collegato"
                telegram_contact = "—"

            entries.append(
                {
                    "game_name": game_name,
                    "telegram_name": telegram_name,
                    "telegram_contact": telegram_contact,
                }
            )

        return entries

    async def _fetch_clan_members(self) -> List[Dict[str, str]]:
        url = f"https://api.wolvesville.com/clans/{self.clan_id}/members"
        headers = {
            "Authorization": f"Bot {self.wolvesville_api_key}",
            "Accept": "application/json",
        }

        try:
            async with aiohttp.ClientSession() as session:
                async with session.get(url, headers=headers) as response:
                    if response.status != 200:
                        raise RuntimeError(
                            f"Status {response.status} durante il recupero dei membri del clan"
                        )
                    payload = await response.json()
        except Exception as exc:
            self.logger.error("Errore durante il recupero dei membri del clan: %s", exc)
            raise

        if isinstance(payload, list):
            return payload  # type: ignore[return-value]
        if isinstance(payload, dict):
            # Alcune risposte potrebbero essere contenute in una chiave specifica
            members = payload.get("members")
            if isinstance(members, list):
                return members  # type: ignore[return-value]
        return []

    async def _remove_previous_message(
        self, chat_id: int, message_thread_id: Optional[int]
    ) -> None:
        existing = await self.db_manager.get_member_list_message(chat_id, message_thread_id)
        if not existing:
            return

        message_ids: List[int] = []
        raw_ids = existing.get("message_ids")
        if isinstance(raw_ids, (list, tuple)):
            for value in raw_ids:
                if isinstance(value, int):
                    message_ids.append(value)

        legacy_message_id = existing.get("message_id")
        if isinstance(legacy_message_id, int) and legacy_message_id not in message_ids:
            message_ids.insert(0, legacy_message_id)

        if message_ids:
            message_ids = list(dict.fromkeys(message_ids))

        if not message_ids:
            await self.db_manager.delete_member_list_message(chat_id, message_thread_id)
            return

        remove_record = False
        for stored_id in message_ids:
            try:
                await self.bot.delete_message(chat_id, stored_id)
            except TelegramForbiddenError:
                await self.db_manager.delete_member_list_message(chat_id, message_thread_id)
                return
            except TelegramBadRequest as exc:
                if "message to delete not found" in str(exc):
                    remove_record = True
                else:
                    self.logger.debug(
                        "Impossibile rimuovere il messaggio %s della lista membri in %s: %s",
                        stored_id,
                        chat_id,
                        exc,
                    )
            except Exception as exc:  # pragma: no cover - log difensivo
                self.logger.debug(
                    "Impossibile rimuovere il vecchio messaggio della lista membri in %s: %s",
                    chat_id,
                    exc,
                )

        if remove_record:
            await self.db_manager.delete_member_list_message(chat_id, message_thread_id)

    @staticmethod
    def _escape(value: str) -> str:
        return html.escape(value, quote=False)

    @staticmethod
    def _format_tag(username: Optional[str]) -> str:
        if not username:
            return "—"
        clean = username.strip()
        if not clean:
            return "—"
        if clean.startswith("@"):
            clean = clean[1:]
        escaped = MemberListService._escape(clean)
        return f"@{escaped}" if escaped else "—"

    @staticmethod
    def _format_contact(
        username: Optional[str], display_name: str, telegram_id: Optional[int]
    ) -> str:
        tag = MemberListService._format_tag(username)
        if tag != "—":
            return tag
        if telegram_id and display_name and display_name != "—":
            return f'<a href="tg://user?id={telegram_id}">{display_name}</a>'
        if telegram_id:
            return f'<a href="tg://user?id={telegram_id}">Profilo Telegram</a>'
        return "—"<|MERGE_RESOLUTION|>--- conflicted
+++ resolved
@@ -184,11 +184,8 @@
             line = (
                 f"{index}. Game Name: {entry['game_name']} | "
                 f"Username: {entry['telegram_name']} | "
-<<<<<<< HEAD
                 f"tag telegram: {entry['telegram_contact']}"
-=======
                 f"tag telegram(se presente): {entry['telegram_tag']}"
->>>>>>> c6f59c18
             )
             messages.append(f"{prefix}{line}")
         return messages
