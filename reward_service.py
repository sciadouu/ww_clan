--- conflicted
+++ resolved
@@ -1,143 +1,134 @@
-from typing import Dict, List, Optional
-
-from services.db_manager import MongoManager
-
-class RewardService:
-    def __init__(self, db_manager: MongoManager):
-        self.db = db_manager
-        
-        # Configurazione punti
-        self.POINTS_CONFIG = {
-            "DONATION_ORO": 1,      # 1 punto per 1000 oro
-            "DONATION_GEM": 2,      # 2 punti per 1000 gem  
-            "MISSION_PARTICIPATION": 5,
-            "WEEKLY_BONUS": 10,
-            "MONTHLY_BONUS": 50
-        }
-        
-        # Achievement definitions
-        self.ACHIEVEMENTS = {
-            "FIRST_DONATION": {"points": 10, "name": "Prima Donazione", "icon": "🎯"},
-            "BIG_DONOR": {"points": 25, "name": "Grande Donatore", "icon": "💎"},
-            "MISSION_VETERAN": {"points": 30, "name": "Veterano Missioni", "icon": "⚔️"},
-            "CLAN_LEGEND": {"points": 100, "name": "Leggenda del Clan", "icon": "👑"}
-        }
-        
-    async def award_points(
-        self, username: str, point_type: str, amount: Optional[int] = None
-    ) -> int:
-        """Assegna punti a un utente"""
-        safe_amount = max(amount or 0, 0)
-
-<<<<<<< HEAD
-        canonical_username = (username or "").strip()
-        if not canonical_username:
-            return 0
-
-        try:
-            resolution = await self.db.resolve_profile_by_game_alias(canonical_username)
-        except Exception:
-            resolution = None
-
-        if resolution and resolution.get("resolved_username"):
-            canonical_username = resolution.get("resolved_username")
-
-=======
->>>>>>> beef8f62
-        if point_type == "DONATION_ORO":
-            base_units = safe_amount // 1000
-            if safe_amount > 0:
-                base_units = max(1, base_units)
-            points = base_units * self.POINTS_CONFIG["DONATION_ORO"]
-        elif point_type == "DONATION_GEM":
-            base_units = safe_amount // 1000
-            if safe_amount > 0:
-                base_units = max(1, base_units)
-            points = base_units * self.POINTS_CONFIG["DONATION_GEM"]
-        else:
-            points = self.POINTS_CONFIG.get(point_type, 0)
-
-        if points <= 0:
-            return 0
-
-        # Aggiorna database
-<<<<<<< HEAD
-        await self.db.increment_reward_points(canonical_username, points)
-
-        # Controlla achievement
-        await self.check_achievements(canonical_username)
-
-        return points
-        
-    async def check_achievements(self, username: str):
-        """Controlla se l'utente ha sbloccato achievement"""
-        target_username = (username or "").strip()
-        if not target_username:
-            return []
-
-        user_data = await self.db.fetch_user(target_username)
-        if not user_data:
-            try:
-                resolution = await self.db.resolve_profile_by_game_alias(target_username)
-            except Exception:
-                resolution = None
-            if resolution and resolution.get("resolved_username"):
-                target_username = resolution.get("resolved_username")
-                user_data = await self.db.fetch_user(target_username)
-        if not user_data:
-            return []
-
-        donazioni = user_data.get("donazioni", {})
-        total_oro = donazioni.get("Oro", 0)
-        total_gem = donazioni.get("Gem", 0)
-        current_achievements = user_data.get("achievements", [])
-=======
-        await self.db.increment_reward_points(username, points)
-
-        # Controlla achievement
-        await self.check_achievements(username)
-
-        return points
-        
-    async def check_achievements(self, username: str):
-        """Controlla se l'utente ha sbloccato achievement"""
-        user_data = await self.db.fetch_user(username)
-        if not user_data:
-            return []
-            
-        donazioni = user_data.get("donazioni", {})
-        total_oro = donazioni.get("Oro", 0)
-        total_gem = donazioni.get("Gem", 0)
-        current_achievements = user_data.get("achievements", [])
->>>>>>> beef8f62
-        
-        new_achievements = []
-        
-        # Prima donazione
-        if "FIRST_DONATION" not in current_achievements and (total_oro > 0 or total_gem > 0):
-            new_achievements.append("FIRST_DONATION")
-            
-        # Grande donatore (50k oro o 20k gem)
-        if "BIG_DONOR" not in current_achievements and (total_oro >= 50000 or total_gem >= 20000):
-            new_achievements.append("BIG_DONOR")
-            
-        # Aggiorna database con nuovi achievement
-        if new_achievements:
-<<<<<<< HEAD
-            await self.db.add_achievements(target_username, new_achievements)
-=======
-            await self.db.add_achievements(username, new_achievements)
->>>>>>> beef8f62
-
-        return new_achievements
-        
-    async def get_leaderboard(self, limit: int = 10) -> List[Dict]:
-        """Genera leaderboard punti"""
-        pipeline = [
-            {"$match": {"reward_points": {"$gt": 0}}},
-            {"$sort": {"reward_points": -1}},
-            {"$limit": limit}
-        ]
-        
-        leaderboard = await self.db.aggregate_users(pipeline)
-        return leaderboard+from typing import Dict, List, Optional
+
+from services.db_manager import MongoManager
+
+class RewardService:
+    def __init__(self, db_manager: MongoManager):
+        self.db = db_manager
+        
+        # Configurazione punti
+        self.POINTS_CONFIG = {
+            "DONATION_ORO": 1,      # 1 punto per 1000 oro
+            "DONATION_GEM": 2,      # 2 punti per 1000 gem  
+            "MISSION_PARTICIPATION": 5,
+            "WEEKLY_BONUS": 10,
+            "MONTHLY_BONUS": 50
+        }
+        
+        # Achievement definitions
+        self.ACHIEVEMENTS = {
+            "FIRST_DONATION": {"points": 10, "name": "Prima Donazione", "icon": "🎯"},
+            "BIG_DONOR": {"points": 25, "name": "Grande Donatore", "icon": "💎"},
+            "MISSION_VETERAN": {"points": 30, "name": "Veterano Missioni", "icon": "⚔️"},
+            "CLAN_LEGEND": {"points": 100, "name": "Leggenda del Clan", "icon": "👑"}
+        }
+        
+    async def award_points(
+        self, username: str, point_type: str, amount: Optional[int] = None
+    ) -> int:
+        """Assegna punti a un utente"""
+        safe_amount = max(amount or 0, 0)
+
+        canonical_username = (username or "").strip()
+        if not canonical_username:
+            return 0
+
+        try:
+            resolution = await self.db.resolve_profile_by_game_alias(canonical_username)
+        except Exception:
+            resolution = None
+
+        if resolution and resolution.get("resolved_username"):
+            canonical_username = resolution.get("resolved_username")
+
+        if point_type == "DONATION_ORO":
+            base_units = safe_amount // 1000
+            if safe_amount > 0:
+                base_units = max(1, base_units)
+            points = base_units * self.POINTS_CONFIG["DONATION_ORO"]
+        elif point_type == "DONATION_GEM":
+            base_units = safe_amount // 1000
+            if safe_amount > 0:
+                base_units = max(1, base_units)
+            points = base_units * self.POINTS_CONFIG["DONATION_GEM"]
+        else:
+            points = self.POINTS_CONFIG.get(point_type, 0)
+
+        if points <= 0:
+            return 0
+
+        # Aggiorna database
+        await self.db.increment_reward_points(canonical_username, points)
+
+        # Controlla achievement
+        await self.check_achievements(canonical_username)
+
+        return points
+        
+    async def check_achievements(self, username: str):
+        """Controlla se l'utente ha sbloccato achievement"""
+        target_username = (username or "").strip()
+        if not target_username:
+            return []
+
+        user_data = await self.db.fetch_user(target_username)
+        if not user_data:
+            try:
+                resolution = await self.db.resolve_profile_by_game_alias(target_username)
+            except Exception:
+                resolution = None
+            if resolution and resolution.get("resolved_username"):
+                target_username = resolution.get("resolved_username")
+                user_data = await self.db.fetch_user(target_username)
+        if not user_data:
+            return []
+
+        donazioni = user_data.get("donazioni", {})
+        total_oro = donazioni.get("Oro", 0)
+        total_gem = donazioni.get("Gem", 0)
+        current_achievements = user_data.get("achievements", [])
+        await self.db.increment_reward_points(username, points)
+
+        # Controlla achievement
+        await self.check_achievements(username)
+
+        return points
+        
+    async def check_achievements(self, username: str):
+        """Controlla se l'utente ha sbloccato achievement"""
+        user_data = await self.db.fetch_user(username)
+        if not user_data:
+            return []
+            
+        donazioni = user_data.get("donazioni", {})
+        total_oro = donazioni.get("Oro", 0)
+        total_gem = donazioni.get("Gem", 0)
+        current_achievements = user_data.get("achievements", [])
+        
+        new_achievements = []
+        
+        # Prima donazione
+        if "FIRST_DONATION" not in current_achievements and (total_oro > 0 or total_gem > 0):
+            new_achievements.append("FIRST_DONATION")
+            
+        # Grande donatore (50k oro o 20k gem)
+        if "BIG_DONOR" not in current_achievements and (total_oro >= 50000 or total_gem >= 20000):
+            new_achievements.append("BIG_DONOR")
+            
+        # Aggiorna database con nuovi achievement
+        if new_achievements:
+            await self.db.add_achievements(target_username, new_achievements)
+            await self.db.add_achievements(username, new_achievements)
+
+        return new_achievements
+        
+    async def get_leaderboard(self, limit: int = 10) -> List[Dict]:
+        """Genera leaderboard punti"""
+        pipeline = [
+            {"$match": {"reward_points": {"$gt": 0}}},
+            {"$sort": {"reward_points": -1}},
+            {"$limit": limit}
+        ]
+        
+        leaderboard = await self.db.aggregate_users(pipeline)
+        return leaderboard