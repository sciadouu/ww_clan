# =============================================================================
# IMPORT SECTION
# =============================================================================
# Librerie standard
import asyncio
import logging
import math
import json
import os
import secrets
from datetime import datetime, timezone
from io import BytesIO
from typing import List, Dict, Any, Optional
from urllib.parse import quote_plus

# Librerie di terze parti
import requests
import aiohttp
from PIL import Image
import motor.motor_asyncio
from apscheduler.schedulers.asyncio import AsyncIOScheduler

# Import di Aiogram
from aiogram import Bot, Dispatcher, types, F, Router
from aiogram.types import InlineKeyboardMarkup, InlineKeyboardButton, InputMediaPhoto, FSInputFile, Message, ChatMemberUpdated
from aiogram.client.session.aiohttp import AiohttpSession
from aiogram.client.bot import DefaultBotProperties
from aiogram.fsm.storage.memory import MemoryStorage
from aiogram.filters import Command, ChatMemberUpdatedFilter, KICKED, MEMBER, ADMINISTRATOR
from aiogram.filters.callback_data import CallbackData
from aiogram.fsm.state import StatesGroup, State
from aiogram.fsm.context import FSMContext
from aiogram.dispatcher.middlewares.base import BaseMiddleware
from aiogram.exceptions import TelegramBadRequest, TelegramForbiddenError, TelegramNotFound
from services.notification_service import EnhancedNotificationService, NotificationType
from services.db_manager import MongoManager
from config import (
    TOKEN,
    WOLVESVILLE_API_KEY,
    CLAN_ID,
    SKIP_IMAGE_PATH,
    BOT_PASSWORD,
    AUTHORIZED_GROUPS,
    OWNER_CHAT_ID,
    ADMIN_NOTIFICATION_CHANNEL,
    ADMIN_IDS,
)
# Import moduli settimana 1 con gestione errori
try:
    from middleware.auth_middleware import GroupAuthorizationMiddleware
    from services.notification_service import NotificationService
    MIDDLEWARE_AVAILABLE = True
except ImportError as e:
    MIDDLEWARE_AVAILABLE = False

    # Import bot_logger con controlli multipli
bot_logger = None
try:
    from utils.logger import bot_logger as imported_bot_logger
    if imported_bot_logger is not None:
        bot_logger = imported_bot_logger
        print("✅ bot_logger importato dalla utils.logger")
    else:
        print("⚠️ bot_logger è None dopo import")
except ImportError as e:
    print(f"❌ ImportError bot_logger: {e}")
    bot_logger = None
# =============================================================================
# CONFIGURAZIONE LOGGING E VARIABILI GLOBALI
# =============================================================================
logging.basicConfig(level=logging.INFO, format="%(asctime)s - %(levelname)s - %(message)s")
logger = logging.getLogger(__name__)

notification_service: Optional[EnhancedNotificationService] = None

LOG_PUBLIC_IP = os.getenv("LOG_PUBLIC_IP", "false").lower() in {"1", "true", "yes", "on"}

PROFILE_AUTO_SYNC_INTERVAL_MINUTES = int(
    os.getenv("PROFILE_AUTO_SYNC_INTERVAL_MINUTES", "15")
)


def maybe_log_public_ip() -> None:
    """Recupera e registra l'IP pubblico solo quando esplicitamente richiesto."""

    if not LOG_PUBLIC_IP:
        return

    try:
        response = requests.get("https://ifconfig.me/ip", timeout=5)
        response.raise_for_status()
    except requests.RequestException as exc:
        logger.warning("Impossibile recuperare l'IP pubblico: %s", exc)
        return

    public_ip = response.text.strip()
    if public_ip:
        logger.info("IP pubblico del bot: %s", public_ip)


def format_telegram_username(username: Optional[str]) -> str:
    """Restituisce uno username Telegram formattato con @ oppure un segnaposto."""

    if not username:
        return "—"
    cleaned = username.strip()
    if not cleaned:
        return "—"
    return cleaned if cleaned.startswith("@") else f"@{cleaned}"


def format_markdown_code(value: Optional[Any]) -> str:
    """Formatta un valore come blocco inline oppure restituisce un segnaposto."""

    if value is None:
        return "—"
    text = str(value).strip()
    if not text or text == "—":
        return "—"
    safe = text.replace("`", "\\`")
    return f"`{safe}`"


def schedule_admin_notification(
    message: str,
    *,
    notification_type: NotificationType = NotificationType.INFO,
    urgent: bool = False,
) -> None:
    """Invia una notifica agli admin senza bloccare il flusso principale."""

    if not notification_service:
        return

    async def _send() -> None:
        try:
            await notification_service.send_admin_notification(
                message,
                notification_type=notification_type,
                urgent=urgent,
            )
        except Exception as exc:  # pragma: no cover - solo logging
            logger.warning("Notifica admin fallita: %s", exc)

    try:
        asyncio.create_task(_send())
    except RuntimeError:
        logger.warning(
            "Loop asyncio non attivo: impossibile pianificare la notifica admin immediatamente."
        )


def build_profile_snapshot(profile: Optional[Dict[str, Any]]) -> Optional[Dict[str, Any]]:
    """Estrae un sottoinsieme sicuro dei dati del profilo per i log."""

    if not profile:
        return None

    snapshot: Dict[str, Any] = {
        "telegram_id": profile.get("telegram_id"),
        "telegram_username": profile.get("telegram_username"),
        "game_username": profile.get("game_username"),
        "wolvesville_id": profile.get("wolvesville_id"),
    }

    if profile.get("updated_at"):
        snapshot["updated_at"] = profile.get("updated_at")
    if profile.get("created_at"):
        snapshot["created_at"] = profile.get("created_at")

    verification = profile.get("verification")
    if isinstance(verification, dict):
        snapshot["verification"] = {
            key: verification.get(key)
            for key in ("status", "verified_at", "method", "code")
            if verification.get(key) is not None
        }

    return snapshot


def handle_telegram_sync_result(
    result: Optional[Dict[str, Any]]
) -> Optional[Dict[str, Any]]:
    """Invia notifiche se cambia lo username Telegram e restituisce il profilo aggiornato."""

    if not result:
        return None

    profile = result.get("profile")
    if profile is None:
        return None

    if result.get("telegram_username_changed"):
        game_username = profile.get("game_username")
        if game_username:
            old_username = format_telegram_username(
                result.get("previous_telegram_username")
            )
            new_username = format_telegram_username(profile.get("telegram_username"))
            message = (
                "♻️ **Aggiornamento username Telegram**\n\n"
                f"🎮 **Giocatore:** {format_markdown_code(game_username)}\n"
                f"🆔 **Telegram ID:** {format_markdown_code(profile.get('telegram_id'))}\n"
                f"🔁 **Username:** {format_markdown_code(old_username)} → {format_markdown_code(new_username)}"
            )
            schedule_admin_notification(
                message,
                notification_type=NotificationType.INFO,
            )

    return profile


def handle_profile_link_result(
    result: Optional[Dict[str, Any]]
) -> Optional[Dict[str, Any]]:
    """Analizza il risultato del linking e notifica variazioni allo username di gioco."""

    if not result or result.get("conflict"):
        return result.get("profile") if result else None

    profile = result.get("profile")
    if profile is None:
        return None

    if result.get("game_username_changed") and result.get("previous_game_username"):
        telegram_display = format_telegram_username(profile.get("telegram_username"))
        message = (
            "♻️ **Aggiornamento username Wolvesville**\n\n"
            f"💬 **Telegram:** {format_markdown_code(telegram_display)}\n"
            f"🆔 **Telegram ID:** {format_markdown_code(profile.get('telegram_id'))}\n"
            f"🆔 **Wolvesville ID:** {format_markdown_code(profile.get('wolvesville_id'))}\n"
            f"🔁 **Username:** {format_markdown_code(result.get('previous_game_username'))} → {format_markdown_code(profile.get('game_username'))}"
        )
        schedule_admin_notification(
            message,
            notification_type=NotificationType.INFO,
        )

    return profile


async def resolve_member_identity(username: Optional[str]) -> Dict[str, Any]:
    """Risolvi uno username di gioco in base al profilo collegato."""

    raw_username = username or ""
    cleaned_username = raw_username.strip()

    identity: Dict[str, Any] = {
        "input_username": username,
        "original_username": cleaned_username or None,
        "resolved_username": cleaned_username or None,
        "telegram_id": None,
        "telegram_username": None,
        "match": None,
        "profile": None,
        "profile_snapshot": None,
    }

    if not cleaned_username:
        return identity

    try:
        resolution = await db_manager.resolve_profile_by_game_alias(cleaned_username)
    except Exception as exc:  # pragma: no cover - log diagnostico
        logger.warning(
            "Impossibile risolvere il profilo per %s: %s",
            cleaned_username,
            exc,
        )
        return identity

    if not resolution:
        return identity

    profile = resolution.get("profile") or {}
    resolved_username = resolution.get("resolved_username") or cleaned_username

    identity.update(
        {
            "resolved_username": resolved_username,
            "match": resolution.get("match"),
            "telegram_id": profile.get("telegram_id"),
            "telegram_username": profile.get("telegram_username"),
            "profile": profile,
            "profile_snapshot": build_profile_snapshot(profile),
        }
    )

    return identity


async def ensure_telegram_profile_synced(user: Optional[types.User]) -> None:
    """Allinea il profilo Telegram con il database e notifica eventuali cambi username."""

    if user is None:
        return

    full_name_parts = [user.first_name or "", user.last_name or ""]
    full_name = " ".join(part for part in full_name_parts if part).strip() or None

    try:
        result = await db_manager.sync_telegram_metadata(
            user.id,
            telegram_username=user.username,
            full_name=full_name,
        )
    except Exception as exc:  # pragma: no cover - logging di sicurezza
        logger.warning(
            "Impossibile aggiornare il profilo Telegram per %s: %s",
            getattr(user, "id", "?"),
            exc,
        )
        return

    if not result or result.get("created"):
        return

<<<<<<< HEAD
    handle_telegram_sync_result(result)
=======
    if (
        result.get("telegram_username_changed")
        and result.get("profile")
    ):
        profile = result["profile"]
        game_username = profile.get("game_username")
        if not game_username:
            return
        old_username = format_telegram_username(result.get("previous_telegram_username"))
        new_username = format_telegram_username(profile.get("telegram_username"))
        message = (
            "♻️ **Aggiornamento username Telegram**\n\n"
            f"🎮 **Giocatore:** {format_markdown_code(game_username)}\n"
            f"🆔 **Telegram ID:** {format_markdown_code(profile.get('telegram_id'))}\n"
            f"🔁 **Username:** {format_markdown_code(old_username)} → {format_markdown_code(new_username)}"
        )
        schedule_admin_notification(
            message,
            notification_type=NotificationType.INFO,
        )
>>>>>>> fb2b2369

# =============================================================================
# CONFIGURAZIONE DI MONGODB
# =============================================================================
MONGO_URI = "mongodb+srv://Admin:X3TaVDKSSQDcfUG@wolvesville.6mrnmcn.mongodb.net/?retryWrites=true&w=majority&appName=Wolvesville"
DATABASE_NAME = "Wolvesville"
USERS_COLLECTION = "users"

mongo_client = motor.motor_asyncio.AsyncIOMotorClient(MONGO_URI, tlsAllowInvalidCertificates=True)
db_manager = MongoManager(mongo_client, DATABASE_NAME)

# Tempo di reset per considerare solo le donazioni future
RESET_TIME = datetime.now(timezone.utc)

# =============================================================================
# MIDDLEWARE PER LOGGING
# =============================================================================
class LoggingMiddleware(BaseMiddleware):
    async def __call__(self, handler, event, data):
        if isinstance(event, Message):
            chat_id = event.chat.id
            thread_id = event.message_thread_id if event.is_topic_message else None
            user_id = event.from_user.id
            text = event.text if event.text else "<Non testuale>"
            logger.info(f"Messaggio ricevuto | Chat ID: {chat_id} | Thread ID: {thread_id} | Utente ID: {user_id} | Testo: {text}")
            try:
                await ensure_telegram_profile_synced(event.from_user)
            except Exception as exc:  # pragma: no cover - evitare crash middleware
                logger.warning("Sync profilo Telegram fallita per %s: %s", user_id, exc)
        return await handler(event, data)

class UpdateLoggingMiddleware(BaseMiddleware):
    async def __call__(self, handler, event, data):
        logger.info(f"Update RAW => {event}")
        return await handler(event, data)

# =============================================================================
# FUNZIONI DI ACCESSO AL DATABASE
# =============================================================================
# Aggiungi questa funzione dopo le altre funzioni di database

# Aggiungi questa funzione dopo le altre funzioni di database
async def clean_duplicate_users():
    """
    Rimuove utenti duplicati dal database mantenendo solo uno per username.
    """
    try:
        removed_info = await db_manager.remove_duplicate_users()
        total_removed = sum(item.get("removed", 0) for item in removed_info)

        for item in removed_info:
            username = item.get("username", "sconosciuto")
            removed = item.get("removed", 0)
            removed_ids = item.get("removed_ids", [])
            logger.info(
                "Eliminati %s duplicati per %s (documenti rimossi: %s)",
                removed,
                username,
                removed_ids,
            )

        logger.info(
            "Pulizia duplicati completata. Eliminati %s duplicati.",
            total_removed,
        )

    except Exception as e:
        logger.error(f"Errore durante pulizia duplicati: {e}")

async def check_clan_departures():
    """
    Controlla se qualche utente è uscito dal clan e gestisce debiti/pulizia.
    VERSIONE MIGLIORATA con più controlli di sicurezza.
    """
    try:
        # Ottieni membri attuali del clan
        url = f"https://api.wolvesville.com/clans/{CLAN_ID}/members"
        headers = {"Authorization": f"Bot {WOLVESVILLE_API_KEY}", "Accept": "application/json"}

        async with aiohttp.ClientSession() as session:
            async with session.get(url, headers=headers) as response:
                if response.status != 200:
                    logger.error(f"Errore nel recupero membri clan: {response.status}")
                    return
                current_members = await response.json()

        # Estrai usernames attuali (con validazione)
        current_usernames = set()
        for member in current_members:
            username = member.get("username")
            if username and isinstance(username, str) and len(username) > 0:
                current_usernames.add(username)

        # Ottieni tutti gli utenti nel database
        db_users = await db_manager.list_users()

        users_removed = 0
        debt_notifications = 0

        # Controlla chi è uscito dal clan
        for user in db_users:
            username = user.get("username")
            if not username or username in current_usernames:
                continue  # Utente ancora nel clan o username non valido

            donazioni = user.get("donazioni", {})
            oro = donazioni.get("Oro", 0)
            gem = donazioni.get("Gem", 0)

            # Assicurati che oro e gem siano numeri
            try:
                oro = int(oro) if oro is not None else 0
                gem = int(gem) if gem is not None else 0
            except (ValueError, TypeError):
                oro = gem = 0

            # Se ha debiti (valori negativi)
            if oro < 0 or gem < 0:
                # Invia notifica admin
                debt_message = (
                    f"🚨 <b>USCITA CON DEBITI</b> 🚨\n\n"
                    f"👤 <b>Utente:</b> {username}\n"
                    f"💰 <b>Debito Oro:</b> {abs(oro) if oro < 0 else 0:,}\n"
                    f"💎 <b>Debito Gem:</b> {abs(gem) if gem < 0 else 0:,}\n\n"
                    f"⚠️ L'utente ha abbandonato il clan con debiti non saldati!\n"
                    f"📅 Data controllo: {datetime.now().strftime('%d/%m/%Y %H:%M')}"
                )

                # Invia a tutti gli admin
                for admin_id in ADMIN_IDS:
                    try:
                        await bot.send_message(admin_id, debt_message, parse_mode="HTML")
                        debt_notifications += 1
                    except Exception as e:
                        logger.warning(f"Impossibile inviare notifica debito ad admin {admin_id}: {e}")

                logger.info(f"Notificato debito per utente uscito: {username} (Oro: {oro}, Gem: {gem})")

            else:
                # Nessun debito, elimina dal database
                removed = await db_manager.remove_user_by_username(username)
                if removed > 0:
                    users_removed += 1
                    logger.info(f"Utente {username} rimosso dal database (nessun debito)")

        # Log riassuntivo
        logger.info(f"Controllo uscite clan completato: {users_removed} utenti rimossi, {debt_notifications} notifiche debiti inviate")

    except Exception as e:
        logger.error(f"Errore durante controllo uscite clan: {e}")


# MODIFICA la funzione prepopulate_users per evitare duplicati futuri
async def prepopulate_users():
    """
    Pre-popolazione degli utenti: per ogni membro recuperato dall'API del clan,
    crea un record (se non esistente) con bilancio iniziale a 0.
    EVITA DUPLICATI usando username come chiave unica.
    """
    url = f"https://api.wolvesville.com/clans/{CLAN_ID}/members"
    headers = {"Authorization": f"Bot {WOLVESVILLE_API_KEY}", "Accept": "application/json"}
    async with aiohttp.ClientSession() as session:
        async with session.get(url, headers=headers) as response:
            if response.status != 200:
                logger.error(f"Errore nel recupero dei membri: {response.status}")
                return
            members = await response.json()

            for member in members:
                username = member.get("username")
                if username:
                    # UPSERT con controllo duplicati migliorato
                    inserted = await db_manager.ensure_user(username)
                    if inserted:
                        logger.info(f"Utente {username} pre-popolato con bilancio 0.")


async def refresh_linked_profiles() -> None:
    """Sincronizza periodicamente gli username Telegram e Wolvesville già collegati."""

    try:
        profiles = await db_manager.list_linked_player_profiles()
    except Exception as exc:
        logger.warning("Impossibile recuperare i profili collegati: %s", exc)
        return

    if not profiles:
        return

    async with aiohttp.ClientSession() as wolvesville_session:
        for profile in profiles:
            telegram_id = profile.get("telegram_id")
            if not telegram_id:
                continue

            latest_profile = profile

            try:
                chat = await bot.get_chat(telegram_id)
            except TelegramForbiddenError:
                logger.debug(
                    "Sync Telegram ignorato per %s: bot bloccato", telegram_id
                )
            except TelegramNotFound:
                logger.debug(
                    "Sync Telegram ignorato per %s: utente non trovato", telegram_id
                )
            except TelegramBadRequest as exc:
                logger.debug(
                    "Sync Telegram fallito per %s: %s", telegram_id, exc
                )
            else:
                chat_full_name = (
                    " ".join(
                        part
                        for part in [chat.first_name, chat.last_name]
                        if part
                    ).strip()
                    or None
                )
                try:
                    result = await db_manager.sync_telegram_metadata(
                        telegram_id,
                        telegram_username=chat.username,
                        full_name=chat_full_name,
                    )
                except Exception as exc:  # pragma: no cover - diagnosi schedulatore
                    logger.warning(
                        "Sync Telegram fallito per %s: %s", telegram_id, exc
                    )
                else:
                    updated_profile = handle_telegram_sync_result(result)
                    if updated_profile:
                        latest_profile = updated_profile

            wolvesville_id = (
                latest_profile.get("wolvesville_id")
                if isinstance(latest_profile, dict)
                else profile.get("wolvesville_id")
            )
            if not wolvesville_id:
                continue

            player_info = await fetch_player_by_id(
                wolvesville_id,
                session=wolvesville_session,
            )
            if not player_info:
                continue

            new_username = player_info.get("username")
            if not new_username:
                continue

            try:
                link_result = await db_manager.link_player_profile(
                    telegram_id,
                    game_username=new_username,
                    telegram_username=latest_profile.get("telegram_username")
                    if isinstance(latest_profile, dict)
                    else profile.get("telegram_username"),
                    full_name=latest_profile.get("full_name")
                    if isinstance(latest_profile, dict)
                    else profile.get("full_name"),
                    wolvesville_id=wolvesville_id,
                    verified=False,
                    verification_code=None,
                    verification_method=None,
                )
            except Exception as exc:
                logger.warning(
                    "Aggiornamento profilo Wolvesville fallito per %s: %s",
                    telegram_id,
                    exc,
                )
                continue

            if link_result and link_result.get("conflict"):
                logger.warning(
                    "Conflitto durante l'aggiornamento del profilo per %s: %s",
                    telegram_id,
                    link_result.get("reason"),
                )
                continue

            updated_profile = handle_profile_link_result(link_result)
            if updated_profile:
                latest_profile = updated_profile

            await asyncio.sleep(0.1)


async def update_user_balance(username: str, currency: str, amount: int):
    """
    Aggiorna il bilancio di un utente per una determinata valuta.
    Se 'currency' è "gold" (o qualunque forma simile) viene usato il campo "Oro",
    mentre se è "gem" viene usato "Gem". In questo modo si evita di creare campi
    duplicati (es. "Gold") e si mantiene il DB con soli due campi: Oro e Gem.
    """
    normalized_currency = await db_manager.update_user_balance(username, currency, amount)
    logger.info(f"Aggiornato bilancio per {username}: {normalized_currency} += {amount}")


async def process_ledger():
    """
    Recupera il ledger dal clan e aggiorna il DB solo con i record di tipo "DONATE" non ancora processati.
    """
    url = f"https://api.wolvesville.com/clans/{CLAN_ID}/ledger"
    headers = {
        "Authorization": f"Bot {WOLVESVILLE_API_KEY}",
        "Accept": "application/json"
    }
    async with aiohttp.ClientSession() as session:
        async with session.get(url, headers=headers) as response:
            if response.status != 200:
                logger.error(f"Errore nel recupero del ledger: {response.status}")
                return
            ledger_data = await response.json()

            for record in ledger_data:
                record_id = record.get("id")
                record_type = record.get("type", "")
                # Vogliamo processare solo i record di tipo "DONATE"
                if record_type != "DONATE":
                    continue

                # Verifica se abbiamo già processato questo record
                if await db_manager.has_processed_ledger(record_id):
                    # Significa che l'abbiamo già gestito, quindi skip
                    continue

                # Non ancora processato => aggiorna il bilancio
                username = record.get("playerUsername")
                gold_amount = record.get("gold", 0) or 0
                gems_amount = record.get("gems", 0) or 0

                # Se c'è un username e c'è effettivamente una donazione > 0
                if username and (gold_amount > 0 or gems_amount > 0):
                    identity = await resolve_member_identity(username)
                    resolved_username = identity.get("resolved_username")
                    if not resolved_username:
                        logger.warning(
                            "Record ledger %s ignorato: username non valido (%s)",
                            record_id,
                            username,
                        )
                        continue

                    original_username = identity.get("original_username") or username
                    if (
                        identity.get("match") == "history"
                        and original_username
                        and original_username != resolved_username
                    ):
                        logger.info(
                            "Ledger: risolto alias %s → %s (record %s)",
                            original_username,
                            resolved_username,
                            record_id,
                        )

                    # Aggiungi gold a Oro
                    if gold_amount > 0:
                        await update_user_balance(resolved_username, "Oro", gold_amount)
                    # Aggiungi gems
                    if gems_amount > 0:
                        await update_user_balance(resolved_username, "Gem", gems_amount)

                    await db_manager.log_donation(
                        record_id,
                        resolved_username,
                        gold_amount,
                        gems_amount,
                        raw_record=record,
                        telegram_id=identity.get("telegram_id"),
                        telegram_username=identity.get("telegram_username"),
                        profile_snapshot=identity.get("profile_snapshot"),
                        original_username=original_username,
                        match_source=identity.get("match"),
                    )

                # Segna questo record come "già processato"
                await db_manager.mark_ledger_processed(record_id, raw_record=record)

async def process_mission(
    participants: List[str],
    mission_type: str,
    *,
    mission_id: Optional[str] = None,
    outcome: str = "processed",
    source: str = "manual",
    metadata: Optional[Dict[str, Any]] = None,
) -> Optional[str]:
    """Processa una missione, applica i costi e registra la partecipazione nel database."""

    if not participants:
        logger.info("Processo missione %s saltato: nessun partecipante fornito.", mission_type)
        return None

    mission_type = mission_type or "Unknown"
    mission_type_lower = mission_type.lower()

    resolved_identities: List[Dict[str, Any]] = []
    alias_resolved_count = 0
    unresolved_participants: List[str] = []

    for participant in participants:
        identity = await resolve_member_identity(participant)
        resolved_username = identity.get("resolved_username")
        if not resolved_username:
            logger.warning(
                "Missione %s: ignorato partecipante senza username valido (%s)",
                mission_type,
                participant,
            )
            unresolved_participants.append(participant)
            continue
        if (
            identity.get("match") == "history"
            and identity.get("original_username")
            and identity.get("original_username") != resolved_username
        ):
            alias_resolved_count += 1
            logger.info(
                "Missione %s: alias risolto %s → %s",
                mission_type,
                identity.get("original_username"),
                resolved_username,
            )
        resolved_identities.append(identity)

    if not resolved_identities:
        logger.info(
            "Processo missione %s saltato: nessun partecipante risolto.",
            mission_type,
        )
        return None

    original_participant_count = len(participants)
    participant_count = len(resolved_identities)
    unresolved_count = max(original_participant_count - participant_count, 0)

    cost = 0
    currency_key = mission_type

    if mission_type_lower == "gold":
        cost = 500
        currency_key = "Gold"
    elif mission_type_lower == "gem":
        if participant_count > 7:
            cost = 140
        elif 5 <= participant_count <= 7:
            cost = 150
        else:
            cost = 0
        currency_key = "Gem"

    if cost != 0:
        for identity in resolved_identities:
            await update_user_balance(identity["resolved_username"], currency_key, -cost)
        logger.info(
            "Applicato costo di %s %s a %s partecipanti (missione %s).",
            cost,
            "Oro" if mission_type_lower == "gold" else "Gem",
            participant_count,
            mission_type,
        )
        if alias_resolved_count:
            logger.info(
                "Missione %s: %s partecipanti provenivano da alias storici.",
                mission_type,
                alias_resolved_count,
            )
    else:
        logger.info(
            "Registrata missione %s senza costi aggiuntivi per %s partecipanti.",
            mission_type,
            participant_count,
        )

    metadata_payload = dict(metadata or {})
    metadata_payload.setdefault("participants_count", original_participant_count)
    metadata_payload.setdefault("cost_applied", cost)
    metadata_payload["resolved_participants_count"] = participant_count
    metadata_payload["unresolved_participants_count"] = unresolved_count
    metadata_payload["alias_resolutions"] = alias_resolved_count
    metadata_payload["linked_participants"] = sum(
        1 for identity in resolved_identities if identity.get("telegram_id")
    )
    if unresolved_participants:
        metadata_payload["unresolved_participants"] = unresolved_participants

    participant_entries: List[Dict[str, Any]] = []
    for identity in resolved_identities:
        entry: Dict[str, Any] = {
            "username": identity.get("resolved_username"),
            "original_username": identity.get("original_username"),
        }
        if identity.get("telegram_id") is not None:
            entry["telegram_id"] = identity.get("telegram_id")
        if identity.get("telegram_username"):
            entry["telegram_username"] = identity.get("telegram_username")
        if identity.get("match"):
            entry["match"] = identity.get("match")
        if identity.get("profile_snapshot"):
            entry["profile_snapshot"] = identity.get("profile_snapshot")
        participant_entries.append(entry)

    event_id = await db_manager.log_mission_participation(
        mission_id,
        mission_type,
        participant_entries,
        participants,
        cost_per_participant=cost,
        outcome=outcome,
        source=source,
        metadata=metadata_payload,
    )

    if event_id:
        logger.info(
            "Registrata partecipazione missione %s (event_id=%s) con %s partecipanti.",
            mission_id or "manual",
            event_id,
            participant_count,
        )

    return event_id


async def process_active_mission_auto():
    """
    Controlla se c'è una missione attiva tramite GET /clans/{CLAN_ID}/quests/active.
    Se la missione è attiva e non ancora processata, sottrae il costo per ogni partecipante
    in base al tipo (Gold=500, Gem=150 o 140) e registra la missione nella collection
    "processed_active_missions" per evitare duplicazioni.
    """
    url = f"https://api.wolvesville.com/clans/{CLAN_ID}/quests/active"
    headers = {"Authorization": f"Bot {WOLVESVILLE_API_KEY}", "Accept": "application/json"}
    async with aiohttp.ClientSession() as session:
        async with session.get(url, headers=headers) as resp:
            if resp.status != 200:
                logger.error(f"Errore nel recupero della missione attiva: {resp.status}")
                return
            active_data = await resp.json()

    # "quest" e "participants" e "tierStartTime" possono stare a livelli diversi
    quest = active_data.get("quest")
    if not quest:
        logger.info("Nessuna missione attiva trovata.")
        return

    mission_id = quest.get("id")
    tier_start_time = active_data.get("tierStartTime")  # <-- estratto dal top-level
    if not mission_id or not tier_start_time:
        logger.error("Missione attiva priva di id o tierStartTime.")
        return

    if await db_manager.has_processed_active_mission(mission_id):
        logger.info(f"Missione {mission_id} già processata. Nessuna operazione eseguita.")
        return

    # Partecipanti a livello top
    participants = active_data.get("participants", [])
    raw_usernames = [p.get("username") for p in participants if p.get("username")]
    if not raw_usernames:
        logger.info("Nessun partecipante trovato nella missione attiva.")
        return

    resolved_identities: List[Dict[str, Any]] = []
    alias_resolved_count = 0
    unresolved_usernames: List[str] = []
    for username in raw_usernames:
        identity = await resolve_member_identity(username)
        resolved_username = identity.get("resolved_username")
        if not resolved_username:
            logger.warning(
                "Missione attiva %s: ignorato username non valido (%s)",
                mission_id,
                username,
            )
            unresolved_usernames.append(username)
            continue
        if (
            identity.get("match") == "history"
            and identity.get("original_username")
            and identity.get("original_username") != resolved_username
        ):
            alias_resolved_count += 1
            logger.info(
                "Missione attiva %s: alias risolto %s → %s",
                mission_id,
                identity.get("original_username"),
                resolved_username,
            )
        resolved_identities.append(identity)

    if not resolved_identities:
        logger.info("Missione %s: nessun partecipante valido dopo la risoluzione.", mission_id)
        return

    participant_count = len(resolved_identities)

    mission_type = "Gem" if quest.get("purchasableWithGems", False) else "Gold"
    if mission_type == "Gold":
        cost = 500
    else:
        if participant_count > 7:
            cost = 140
        elif 5 <= participant_count <= 7:
            cost = 150
        else:
            cost = 0

    if cost:
        for identity in resolved_identities:
            await update_user_balance(identity["resolved_username"], mission_type, -cost)
            log_name = identity.get("resolved_username")
            original = identity.get("original_username")
            if original and original != log_name:
                logger.info(
                    "Dedotto %s %s per %s (alias %s) nella missione %s",
                    cost,
                    "Oro" if mission_type == "Gold" else "Gem",
                    log_name,
                    original,
                    mission_id,
                )
            else:
                logger.info(
                    "Dedotto %s %s per %s nella missione %s",
                    cost,
                    "Oro" if mission_type == "Gold" else "Gem",
                    log_name,
                    mission_id,
                )
    else:
        logger.info(
            "Missione attiva %s registrata senza costi aggiuntivi.",
            mission_id,
        )

    metadata = {
        "tier_start_time": tier_start_time,
        "participants_count": len(raw_usernames),
        "resolved_participants_count": participant_count,
        "alias_resolutions": alias_resolved_count,
        "linked_participants": sum(
            1 for identity in resolved_identities if identity.get("telegram_id")
        ),
        "cost_applied": cost,
    }
    if unresolved_usernames:
        metadata["unresolved_participants"] = unresolved_usernames
        metadata["unresolved_participants_count"] = len(unresolved_usernames)
    else:
        metadata["unresolved_participants_count"] = 0

    participant_entries: List[Dict[str, Any]] = []
    for identity in resolved_identities:
        entry: Dict[str, Any] = {
            "username": identity.get("resolved_username"),
            "original_username": identity.get("original_username"),
        }
        if identity.get("telegram_id") is not None:
            entry["telegram_id"] = identity.get("telegram_id")
        if identity.get("telegram_username"):
            entry["telegram_username"] = identity.get("telegram_username")
        if identity.get("match"):
            entry["match"] = identity.get("match")
        if identity.get("profile_snapshot"):
            entry["profile_snapshot"] = identity.get("profile_snapshot")
        participant_entries.append(entry)

    event_id = await db_manager.log_mission_participation(
        mission_id,
        mission_type,
        participant_entries,
        raw_usernames,
        cost_per_participant=cost,
        outcome="auto_processed",
        source="active_mission",
        metadata=metadata,
    )

    await db_manager.mark_active_mission_processed(mission_id, tier_start_time)
    logger.info(
        "Missione %s processata e registrata (event_id=%s).",
        mission_id,
        event_id or "N/A",
    )


# =============================================================================
# FUNZIONI HELPER PER FSM E GESTIONE MESSAGGI DI MODIFICA
# =============================================================================
async def add_modify_msg(state: FSMContext, msg: Message):
    """
    Aggiunge l'ID del messaggio inviato allo state per eventuale cancellazione successiva.
    """
    data = await state.get_data()
    msg_ids = data.get("modify_msg_ids", [])
    msg_ids.append(msg.message_id)
    await state.update_data(modify_msg_ids=msg_ids)

# =============================================================================
# DEFINIZIONE DEGLI STATE PER LA MODIFICA E PER IL PROFILO GIOCATORE
# =============================================================================
class ModifyStates(StatesGroup):
    CHOOSING_PLAYER = State()
    CHOOSING_CURRENCY = State()
    ENTERING_AMOUNT = State()

class PlayerStates(StatesGroup):
    MEMBER_CHECK = State()
    PROFILE_SEARCH = State()


class LinkStates(StatesGroup):
    WAITING_GAME_USERNAME = State()
    WAITING_VERIFICATION = State()

# =============================================================================
# DEFINIZIONE DELLE CALLBACK DATA (per il flusso menu, modifica e missione)
# =============================================================================
class ModifyCallback(CallbackData, prefix="modify"):
    action: str
    value: str = ""

class MenuCallback(CallbackData, prefix="menu"):
    action: str

class MissionCallback(CallbackData, prefix="mission"):
    action: str

# =============================================================================
# FUNZIONI DI PAGINAZIONE DEI GIOCATORI
# NOTA: Le seguenti funzioni "create_players_keyboard" e "make_page_text" sono
# duplicate nel file. Qui ne trovi una versione; più avanti nel file viene
# ripetuta (non rimuovere la duplicazione come richiesto).
# =============================================================================
def is_admin(user_id: int) -> bool:
    """
    Verifica se l'utente è un admin autorizzato.
    """
    return user_id in ADMIN_IDS

async def check_admin_access(callback: types.CallbackQuery) -> bool:
    """
    Controlla se l'utente ha accesso admin e invia messaggio di errore se necessario.
    """
    if not is_admin(callback.from_user.id):
        await callback.answer("❌ Non hai le autorizzazioni per questa operazione", show_alert=True)
        return False
    return True

def create_players_keyboard(players: List[str], page: int, page_size: int = 10) -> InlineKeyboardMarkup:
    """
    Crea una tastiera inline per la selezione dei giocatori, con paginazione.
    """
    start_index = page * page_size
    end_index = start_index + page_size
    page_players = players[start_index:end_index]
    kb_buttons = [[InlineKeyboardButton(text=username, callback_data=f"modify_player_{username}")]
                  for username in page_players]
    nav_buttons = []
    if page > 0:
        nav_buttons.append(InlineKeyboardButton(text="⬅️ Indietro", callback_data=f"modify_paginate_{page-1}"))
    if end_index < len(players):
        nav_buttons.append(InlineKeyboardButton(text="➡️ Avanti", callback_data=f"modify_paginate_{page+1}"))
    if nav_buttons:
        kb_buttons.append(nav_buttons)
    kb_buttons.append([InlineKeyboardButton(text="Fine", callback_data="modify_finish")])
    return InlineKeyboardMarkup(inline_keyboard=kb_buttons)

def make_page_text(page: int, players: List[str], page_size: int = 10) -> str:
    """
    Ritorna il testo della pagina corrente con l'elenco dei giocatori.
    """
    total_pages = (len(players) - 1) // page_size + 1
    start_index = page * page_size
    end_index = min(start_index + page_size, len(players))
    page_players = players[start_index:end_index]
    text = f"Pagina {page+1}/{total_pages}:\n" + "\n".join(page_players)
    return text

# =============================================================================
# ALTRE FUNZIONI UTILI
# =============================================================================
def escape_markdown_v2(text: str) -> str:
    """
    Funzione mantenuta per compatibilità (anche se con parse_mode="HTML" non viene più usata).
    """
    special_chars = ['_', '*', '[', ']', '(', ')', '~', '', '>', '#', '+', '-', '=', '|', '{', '}', '.', '!']
    return ''.join(f'\\{c}' if c in special_chars else c for c in text)

def format_player_info(player_info):
    """
    Formattta le informazioni del giocatore in HTML.
    """
    def format_field(value, hidden_text="Nascosto"):
        return hidden_text if value in (-1, None, "N/A") else str(value)

    last_online = player_info.get('lastOnline', 'N/A')
    formatted_last_online = last_online.split("T")[0] if "T" in last_online else last_online

    creation_time = player_info.get('creationTime', 'N/A')
    formatted_creation_time = creation_time.split("T")[0] if "T" in creation_time else creation_time

    clan_id = player_info.get('clanId', 'N/A')
    formatted_clan_id = "Nessuno" if clan_id == "N/A" else clan_id

    game_stats = player_info.get('gameStats', {})

    text_info = (
        f"<b>Informazioni per il giocatore</b> <i>{player_info.get('username', 'N/A')}</i>:\n\n"
        f"<b>ID:</b> {player_info.get('id', 'N/A')}\n"
        f"<b>Messaggio Personale:</b>\n{player_info.get('personalMessage', 'N/A')}\n\n"
        f"<b>Livello:</b> {format_field(player_info.get('level', 'N/A'))}\n"
        f"<b>Stato:</b> {player_info.get('status', 'N/A')}\n"
        f"<b>Ultimo Accesso:</b> {formatted_last_online}\n\n"
        f"<b>Roses:</b>\n"
        f" • Ricevute: {format_field(player_info.get('receivedRosesCount'))}\n"
        f" • Inviate: {format_field(player_info.get('sentRosesCount'))}\n\n"
        f"<b>ID Clan:</b> {formatted_clan_id}\n"
        f"<b>Tempo di Creazione:</b> {formatted_creation_time}\n\n"
        f"<b>Statistiche di Gioco:</b>\n"
        f" • Vittorie Totali: {format_field(game_stats.get('totalWinCount'))}\n"
        f" • Sconfitte Totali: {format_field(game_stats.get('totalLoseCount'))}\n"
        f" • Pareggi Totali: {format_field(game_stats.get('totalTieCount'))}\n"
        f" • Tempo Totale di Gioco (minuti): {format_field(game_stats.get('totalPlayTimeInMinutes'))}\n"
    )
    return text_info

async def get_best_resolution_url(url_base: str) -> str:
    """
    Tenta di ottenere la versione in alta risoluzione di un'immagine (@3x, @2x) se disponibile.
    """
    if not isinstance(url_base, str):
        return ""
    if not url_base.endswith(".png"):
        return url_base

    # Prova @3x
    url_3x = url_base.replace(".png", "@3x.png")
    async with aiohttp.ClientSession() as session:
        async with session.head(url_3x) as resp:
            if resp.status == 200:
                return url_3x

    # Prova @2x
    url_2x = url_base.replace(".png", "@2x.png")
    async with aiohttp.ClientSession() as session:
        async with session.head(url_2x) as resp:
            if resp.status == 200:
                return url_2x

    return url_base


def generate_verification_code() -> str:
    """Genera un codice casuale utilizzato per la verifica dell'identità."""

    return secrets.token_hex(3).upper()


def build_verification_keyboard() -> InlineKeyboardMarkup:
    """Crea la tastiera inline condivisa per la verifica del profilo."""

    return InlineKeyboardMarkup(
        inline_keyboard=[
            [
                InlineKeyboardButton(
                    text="✅ Ho aggiornato il profilo",
                    callback_data="link_verify",
                )
            ],
            [
                InlineKeyboardButton(
                    text="❌ Annulla",
                    callback_data="link_cancel",
                )
            ],
        ]
    )


async def fetch_player_by_username(username: str) -> Optional[Dict[str, Any]]:
    """Recupera le informazioni del giocatore tramite username."""

    if not username:
        return None
    query = quote_plus(username.strip())
    url = f"https://api.wolvesville.com/players/search?username={query}"
    headers = {
        "Authorization": f"Bot {WOLVESVILLE_API_KEY}",
        "Accept": "application/json",
    }
    try:
        async with aiohttp.ClientSession() as session:
            async with session.get(url, headers=headers) as response:
                if response.status != 200:
                    logger.warning(
                        "Impossibile recuperare il giocatore %s (status %s)",
                        username,
                        response.status,
                    )
                    return None
                payload = await response.json()
    except Exception as exc:
        logger.error("Errore durante la ricerca del giocatore %s: %s", username, exc)
        return None

    if isinstance(payload, list):
        return payload[0] if payload else None
    return payload


async def fetch_player_by_id(
    player_id: str,
    *,
    session: Optional[aiohttp.ClientSession] = None,
) -> Optional[Dict[str, Any]]:
    """Recupera un giocatore tramite ID Wolvesville."""

    if not player_id:
        return None

    url = f"https://api.wolvesville.com/players/{player_id}"
    headers = {
        "Authorization": f"Bot {WOLVESVILLE_API_KEY}",
        "Accept": "application/json",
    }

    async def _do_request(client: aiohttp.ClientSession) -> Optional[Dict[str, Any]]:
        async with client.get(url, headers=headers) as response:
            if response.status != 200:
                logger.warning(
                    "Impossibile recuperare il giocatore con ID %s (status %s)",
                    player_id,
                    response.status,
                )
                return None
            return await response.json()

    try:
        if session is not None:
            return await _do_request(session)
        async with aiohttp.ClientSession() as owned_session:
            return await _do_request(owned_session)
    except Exception as exc:
        logger.error("Errore durante il recupero del giocatore %s: %s", player_id, exc)
        return None

def chunk_list(items, chunk_size=6):
    """
    Divide una lista in "chunk" (sotto-liste) della dimensione specificata.
    """
    for i in range(0, len(items), chunk_size):
        yield items[i:i+chunk_size]

# =============================================================================
# FUNZIONI PER GESTIRE I FILE DI DATI DEI CLAN
# =============================================================================
CLAN_DATA_FILE = "clan_data.json"

def load_saved_clans() -> List[Dict[str, str]]:
    """
    Legge clan_data.json e ritorna la lista di clan salvati.
    """
    if not os.path.exists(CLAN_DATA_FILE):
        return []
    try:
        with open(CLAN_DATA_FILE, "r", encoding="utf-8") as f:
            data = json.load(f)
            return data.get("clans", [])
    except:
        return []

def save_saved_clans(clans: List[Dict[str, str]]):
    """
    Salva la lista di clan nel file clan_data.json.
    """
    data = {"clans": clans}
    with open(CLAN_DATA_FILE, "w", encoding="utf-8") as f:
        json.dump(data, f, ensure_ascii=False, indent=2)

def add_clan_to_file(clan_id: str, clan_name: str):
    """
    Aggiunge un clan al file dei clan salvati (se non già presente).
    """
    clans = load_saved_clans()
    # Verifica duplicazione: se già presente, non aggiungere
    for c in clans:
        if c["id"] == clan_id:
            return
    clans.append({"id": clan_id, "name": clan_name})
    save_saved_clans(clans)

# =============================================================================
# CONFIGURAZIONE DEL BOT E DEL DISPATCHER
# =============================================================================
bot = Bot(
    token=TOKEN,
    session=AiohttpSession(),
    default=DefaultBotProperties(parse_mode="HTML")

)
dp = Dispatcher(storage=MemoryStorage())

# Inizializzazione servizio notifiche
# Initialize notification service
notification_service = EnhancedNotificationService(
    bot=bot,
    admin_ids=ADMIN_IDS,
    admin_channel_id=ADMIN_NOTIFICATION_CHANNEL,
    owner_id=OWNER_CHAT_ID
)

# Setup logging con handler Telegram
bot_logger.add_telegram_handler(bot, ADMIN_IDS)

# Inizializzazione middleware autorizzazione
auth_middleware = GroupAuthorizationMiddleware(
    authorized_groups=set(AUTHORIZED_GROUPS),
    admin_ids=ADMIN_IDS,
    notification_service=notification_service
)

# Registrazione middleware nell'ordine corretto
# IMPORTANTE: Aggiungi PRIMA dei middleware esistenti
dp.update.middleware(LoggingMiddleware())    # Prima il logging
dp.update.middleware(auth_middleware)        # Poi l'autorizzazione

@dp.my_chat_member(ChatMemberUpdatedFilter(member_status_changed=KICKED))
async def bot_kicked_from_chat(event: ChatMemberUpdated):
    """
    Handler per quando il bot viene rimosso/kickato da una chat.
    Invia notifica se era un gruppo autorizzato.
    """
    chat_id = event.chat.id
    chat_title = event.chat.title or "Chat Privato"

    logger.info(f"Bot rimosso dalla chat: {chat_id} ({chat_title})")

    # Se era un gruppo autorizzato, invia notifica
    if chat_id in AUTHORIZED_GROUPS:
        message = (
            f"⚠️ **BOT RIMOSSO DA GRUPPO AUTORIZZATO**\n\n"
            f"👥 **Gruppo:** {chat_title}\n"
            f"🆔 **Chat ID:** `{chat_id}`\n\n"
            f"🔄 **Azione:** Verificare se l'uscita è intenzionale"
        )
        schedule_admin_notification(
            message,
            notification_type=NotificationType.WARNING,
            urgent=True,
        )

@dp.my_chat_member(ChatMemberUpdatedFilter(member_status_changed=MEMBER))
async def bot_added_to_chat(event: ChatMemberUpdated):
    """
    Handler per quando il bot viene aggiunto a una chat.
    Implementa il sistema di blacklist richiesto:
    - Controlla se il gruppo è autorizzato
    - Se non autorizzato, gestisce i tentativi e blacklist
    - Invia notifica solo al proprietario (OWNER_CHAT_ID)
    - Dopo 3 tentativi, inserisce in blacklist
    """
    chat_id = event.chat.id
    chat_title = event.chat.title or "Chat Privato"
    user_id = event.from_user.id if event.from_user else None

    logger.info(f"Bot aggiunto alla chat: {chat_id} ({chat_title})")

    # Controlla se la chat è autorizzata
    if chat_id not in AUTHORIZED_GROUPS:
        # Controlla se il gruppo è in blacklist
        if notification_service.is_group_blacklisted(chat_id):
            logger.info(f"Gruppo {chat_id} in blacklist, uscita immediata")
            try:
                await bot.leave_chat(chat_id)
            except Exception as e:
                logger.error(f"Errore nell'uscire dal gruppo blacklistato {chat_id}: {e}")
            return

        # Gestisce l'aggiunta a gruppo non autorizzato
        await notification_service.handle_unauthorized_group_join(
            chat_id=chat_id,
            chat_title=chat_title,
            user_id=user_id
        )

        # Esce dal gruppo non autorizzato
        try:
            await bot.leave_chat(chat_id)
            logger.info(f"Uscito dal gruppo non autorizzato: {chat_id}")
        except Exception as e:
            logger.error(f"Errore nell'uscire dal gruppo non autorizzato {chat_id}: {e}")
    else:
        # Gruppo autorizzato - invia messaggio di benvenuto
        await notification_service.send_authorized_group_notification(chat_id, chat_title)
        logger.info(f"Bot aggiunto con successo al gruppo autorizzato: {chat_id}")

async def on_startup():
    """
    Funzione chiamata all'avvio del bot.
    Invia notifiche di startup sia al proprietario che al canale admin.
    """
    logger.info("Avvio bot in corso...")

    # Invia notifica di startup (risolve il problema delle notifiche startup)
    await notification_service.send_startup_notification()

    logger.info("Avvio bot completato")

async def check_user_debts_on_exit(user_data: dict):
    """
    Funzione migliorata per controllare i debiti utente all'uscita dal clan.
    Invia notifiche sia agli ADMIN_IDS che al canale admin.
    """
    username = user_data.get("username", "Sconosciuto")
    donazioni = user_data.get("donazioni", {})
    oro = donazioni.get("Oro", 0)
    gem = donazioni.get("Gem", 0)

    # Controlla se l'utente ha debiti (bilanci negativi)
    has_debts = oro < 0 or gem < 0

    if has_debts:
        debt_info = {
            "oro": abs(oro) if oro < 0 else 0,
            "gem": abs(gem) if gem < 0 else 0
        }

        # Invia notifica debiti (risolve il problema delle notifiche debiti)
        await notification_service.send_debt_notification(user_data, debt_info)

        logger.info(f"Notifica debiti inviata per l'utente {username}")
# =============================================================================
# VARIABILI GLOBALI PER CHAT E TOPIC
# =============================================================================
CHAT_ID = -1002383442316  # Sostituisci con l'ID del gruppo desiderato
TOPIC_ID = 4            # Sostituisci con l'ID del topic specifico
ADMIN_IDS = [7020291568]
# =============================================================================
# CONFIGURAZIONE DELLO SCHEDULER
# =============================================================================
def setup_scheduler():
    """
    Configura lo scheduler per eseguire periodicamente alcune funzioni.
    """
    scheduler = AsyncIOScheduler(timezone="Europe/Rome")

    # CORREZIONE: Invio skin/messaggi lunedì alle 8:00 (non 11:00)
    scheduler.add_job(
        scheduled_mission_skin,
        "cron",
        day_of_week="mon",
        hour=8,  # Cambiato da 11 a 8
        minute=0,
        timezone="Europe/Rome"
    )
    scheduler.add_job(process_ledger, "interval", minutes=5, next_run_time=datetime.now())
    scheduler.add_job(process_active_mission_auto, "interval", minutes=5, next_run_time=datetime.now())
    scheduler.add_job(prepopulate_users, "interval", days=3, next_run_time=datetime.now())
    scheduler.add_job(
        refresh_linked_profiles,
        "interval",
        minutes=PROFILE_AUTO_SYNC_INTERVAL_MINUTES,
        next_run_time=datetime.now(),
    )

    # NUOVE funzioni per pulizia e controllo
    scheduler.add_job(clean_duplicate_users, "interval", hours=24, next_run_time=datetime.now())  # Ogni giorno
    scheduler.add_job(check_clan_departures, "interval", hours=6, next_run_time=datetime.now())   # Ogni 6 ore
    # NUOVO: Controllo reminder calendario
    #scheduler.add_job(calendar_service.check_pending_reminders, "interval", minutes=1)

    # NUOVO: Pulizia log settimanale
    #scheduler.add_job(cleanup_old_logs, "cron", day_of_week="sun", hour=2, minute=0)

    scheduler.start()
    logger.info("Scheduler configurato con tutte le funzioni di manutenzione.")

# =============================================================================
# FUNZIONI VARIE DI SUPPORTO
# =============================================================================

async def send_photo_and_log(
    chat_id: int,
    photo: types.BufferedInputFile,
    caption: str = "",
    message_thread_id: int = None
):
    """
    Invia una foto e registra il log dell'operazione.
    """
    logger.info(f"Invio foto a chat_id={chat_id}, didascalia={caption}")
    await bot.send_photo(
        chat_id=chat_id,
        photo=photo,
        caption=caption,
        message_thread_id=message_thread_id
    )

# =============================================================================
# GESTIONE DELLE SKIN E DELLE MISSIONI
# =============================================================================
async def missione_flow(message: types.Message, state: FSMContext):
    """
    Gestisce il flusso delle missioni, mostrando le opzioni per Skin e Skip.
    """
    text = "Missioni"
    kb = InlineKeyboardMarkup(inline_keyboard=[
        [
            InlineKeyboardButton(text="Skin", callback_data=MissionCallback(action="skin").pack()),
            InlineKeyboardButton(text="Skip", callback_data=MissionCallback(action="skip").pack()),
        ]
    ])
    await message.answer(text, reply_markup=kb)

@dp.callback_query(MissionCallback.filter())
async def handle_mission_callback(callback: types.CallbackQuery, callback_data: MissionCallback, state: FSMContext):
    """
    Gestisce il callback per le missioni:
      - Se "skip": richiede di saltare il tempo di attesa della missione attiva.
      - Se "skin": recupera ed invia le skin disponibili.
    """
    try:
        await callback.message.delete()
    except:
        pass

    # VERSIONE CORRETTA del tuo codice skip
    if callback_data.action == "skip":
        url = f"https://api.wolvesville.com/clans/{CLAN_ID}/quests/active/skipWaitingTime"

        user_id = callback.from_user.id
        username = callback.from_user.username or callback.from_user.first_name
        logger.info(f"Skip command requested by user {user_id} ({username})")

        try:
            async with aiohttp.ClientSession() as session:
                headers = {
                    "Authorization": f"Bot {WOLVESVILLE_API_KEY}",
                    "Content-Type": "application/json",
                    "Accept": "application/json"
                }

                logger.info(f"Making skip API call to: {url}")

                async with session.post(url, headers=headers) as resp:
                    response_text = await resp.text()
                    logger.info(f"Skip API response: Status {resp.status}, Response: {response_text}")

                    if resp.status == 200:
                        # SUCCESSO - Invia immagine skip
                        try:
                            if os.path.exists(SKIP_IMAGE_PATH):
                                # CORREZIONE PRINCIPALE: FSInputFile invece di InputFile
                                photo = FSInputFile(SKIP_IMAGE_PATH)

                                await callback.message.answer_photo(
                                    photo=photo,
                                    caption="⏰ **Tempo saltato con successo!** 🚀\n\n"
                                           "Tornare a farmare piccoli vermi!! 🐛\n\n"
                                           "_La missione è stata completata automaticamente._"
                                )
                                logger.info(f"Skip successful - Image sent: {SKIP_IMAGE_PATH}")
                            else:
                                # File non esiste - Solo testo
                                await callback.message.answer(
                                    "⏰ **Tempo saltato con successo!** 🚀\n\n"
                                    "Tornare a farmare piccoli vermi!! 🐛"
                                )
                                logger.warning(f"Skip image not found: {SKIP_IMAGE_PATH}")

                        except Exception as img_error:
                            # Errore invio immagine - Fallback a testo
                            logger.error(f"Error sending skip image: {img_error}")
                            await callback.message.answer(
                                "⏰ **Tempo saltato con successo!** 🚀\n\n"
                                "Tornare a farmare piccoli vermi!! 🐛\n"
                                "_(Immagine non disponibile)_"
                            )

                    elif resp.status == 400:
                        # Bad request - Nessuna missione attiva
                        await callback.message.answer(
                            "❌ **Impossibile saltare il tempo**\n\n"
                            "• Nessuna missione attiva\n"
                            "• Missione già completata\n"
                            "• Tempo di attesa già scaduto"
                        )
                        logger.warning(f"Skip failed - No active mission (400): {response_text}")

                    elif resp.status == 401:
                        # Unauthorized
                        await callback.message.answer(
                            "❌ **Errore di autorizzazione**\n\n"
                            "Il bot non ha i permessi per saltare il tempo."
                        )
                        logger.error(f"Skip failed - Unauthorized (401): {response_text}")

                    elif resp.status == 404:
                        # Not found
                        await callback.message.answer(
                            "❌ **Clan o missione non trovati**\n\n"
                            "Verifica la configurazione del clan."
                        )
                        logger.error(f"Skip failed - Not found (404): {response_text}")

                    else:
                        # Altri errori HTTP
                        await callback.message.answer(
                            f"❌ **Errore durante lo skip**\n\n"
                            f"Codice: {resp.status}\n"
                            "Riprova più tardi."
                        )
                        logger.error(f"Skip failed - HTTP {resp.status}: {response_text}")

        except aiohttp.ClientError as network_error:
            # Errori di rete
            logger.error(f"Network error during skip: {network_error}")
            await callback.message.answer(
                "❌ **Errore di connessione**\n\n"
                "Impossibile contattare il server. Riprova più tardi."
            )

        except Exception as e:
            # Altri errori imprevisti
            logger.error(f"Unexpected error during skip: {e}")
            await callback.message.answer(
                "❌ **Errore imprevisto durante lo skip**\n\n"
                "Controlla i log o riprova più tardi."
            )


    else:
        url = f"https://api.wolvesville.com/clans/{CLAN_ID}/quests/available"
        try:
            async with aiohttp.ClientSession() as session:
                headers = {
                    "Authorization": f"Bot {WOLVESVILLE_API_KEY}",
                    "Content-Type": "application/json",
                    "Accept": "application/json"
                }
                resp = await session.get(url, headers=headers)
                if resp.status != 200:
                    await callback.message.answer("Impossibile recuperare le skin!")
                    return
                data = await resp.json()
                if not data:
                    await callback.message.answer("Nessuna skin disponibile!")
                    return

                for quest in data:
                    promo_url = quest.get("promoImageUrl", "")
                    is_gem = quest.get("purchasableWithGems", False)
                    name = "Sconosciuto"
                    if promo_url:
                        filename = promo_url.split("/")[-1]
                        name = filename.split(".")[0]
                    tipo_str = "Gem" if is_gem else "Gold"
                    caption = f"Nome: {name}\nTipo: {tipo_str}"
                    try:
                        async with session.get(promo_url) as r_img:
                            if r_img.status == 200:
                                raw = await r_img.read()
                                input_file = types.BufferedInputFile(raw, filename="skin.png")
                                await send_photo_and_log(
                                    chat_id=callback.message.chat.id,
                                    photo=input_file,
                                    caption=caption,
                                    message_thread_id=callback.message.message_thread_id
                                )
                    except Exception as e:
                        logger.warning(f"Impossibile inviare {promo_url}: {e}")

        except Exception as e:
            logger.error(f"Errore missione Skin: {e}")
            await callback.message.answer("Impossibile recuperare le skin!")

async def scheduled_mission_skin():
    """
    Funzione schedulata per inviare automaticamente le skin nella chat.
    """
    url = f"https://api.wolvesville.com/clans/{CLAN_ID}/quests/available"
    try:
        announcement_message = (
            "🌞 Buongiorno Ragazzi e Ragazze!\n\n"
            "Qui il bot ad avvisarvi che oggi è **Lunedì**!!\n\n"
            "Giornata peggiore, ma per fortuna ci sono nuove missioni.\n"
            "Quindi andate a **votare**! 🗳️🔥"
        )

        # Invia messaggio nel gruppo
        await bot.send_message(chat_id=CHAT_ID, text=announcement_message, message_thread_id=TOPIC_ID)

        # Invia annuncio nel gioco
        url_announcement = f"https://api.wolvesville.com/clans/{CLAN_ID}/announcements"
        async with aiohttp.ClientSession() as session:
            headers = {
                "Authorization": f"Bot {WOLVESVILLE_API_KEY}",
                "Content-Type": "application/json",
                "Accept": "application/json"
            }
            payload = {"message": announcement_message}
            async with session.post(url_announcement, headers=headers, json=payload) as resp:
                if resp.status in [200, 201, 204]:
                    logger.info("Annuncio inviato con successo nel gioco!")
                else:
                    response_text = await resp.text()
                    logger.error(f"Errore nell'invio dell'annuncio: {response_text} (Codice: {resp.status})")

        # CORREZIONE: Invia le skin con variabile corretta
        async with aiohttp.ClientSession() as session:
            headers = {
                "Authorization": f"Bot {WOLVESVILLE_API_KEY}",
                "Content-Type": "application/json",
                "Accept": "application/json"
            }
            resp = await session.get(url, headers=headers)
            if resp.status != 200:
                logger.error("Errore nel recupero delle skin programmate")
                return
            data = await resp.json()
            if not data:
                logger.info("Nessuna skin disponibile per l'invio automatico")
                return

            for quest in data:
                promo_url = quest.get("promoImageUrl", "")
                is_gem = quest.get("purchasableWithGems", False)
                name = "Sconosciuto"
                if promo_url:
                    filename = promo_url.split("/")[-1]
                    name = filename.split(".")[0]
                tipo_str = "Gem" if is_gem else "Gold"
                caption = f"Nome: {name}\nTipo: {tipo_str}"

                try:
                    async with session.get(promo_url) as r_img:
                        if r_img.status == 200:
                            raw = await r_img.read()
                            # FIX: Correggi la variabile
                            skin_file = types.BufferedInputFile(raw, filename="skin.png")
                            await bot.send_photo(
                                chat_id=CHAT_ID,
                                photo=skin_file,  # CORREZIONE QUI
                                caption=caption,
                                message_thread_id=TOPIC_ID
                            )
                except Exception as e:
                    logger.warning(f"Impossibile inviare {promo_url}: {e}")

    except Exception as e:
        logger.error(f"Errore nell'invio automatico delle skin: {e}")

# Nuovo helper: send_and_log (se non già definito)
async def send_and_log(text: str, chat_id: int, reply_markup: types.InlineKeyboardMarkup = None):
    logger.info(f"Sending message to {chat_id}: {text}")
    return await bot.send_message(chat_id=chat_id, text=text, reply_markup=reply_markup)

# =============================================================================
# COMANDO /COLLEGA PROFILO
# =============================================================================
@dp.message(Command("collega"))
async def link_profile_command(message: types.Message, state: FSMContext):
    """Avvia il flusso di collegamento tra Telegram e Wolvesville."""

    if message.chat.type != "private":
        await message.answer(
            "🔒 Per motivi di sicurezza esegui /collega in chat privata con il bot."
        )
        return

    await state.clear()
    await ensure_telegram_profile_synced(message.from_user)

    profile = await db_manager.get_profile_by_telegram_id(message.from_user.id)
    lines = [
        "🔗 <b>Collegamento profilo Wolvesville</b>",
        "Inviami ora il tuo username di gioco esattamente come appare in Wolvesville.",
    ]
    if profile and profile.get("game_username"):
        lines.append(
            f"Attualmente risulti collegato a <b>{profile['game_username']}</b>."
        )
    lines.append(
        "Se il tuo username è cambiato ripeti questa procedura per mantenere il database allineato."
    )

    await message.answer("\n\n".join(lines))
    await state.set_state(LinkStates.WAITING_GAME_USERNAME)


@dp.message(LinkStates.WAITING_GAME_USERNAME)
async def receive_game_username(message: types.Message, state: FSMContext):
    """Riceve lo username Wolvesville e prepara la verifica."""

    if message.chat.type != "private":
        await message.answer(
            "⚠️ Completa il collegamento in chat privata con il bot per motivi di sicurezza."
        )
        return

    username = (message.text or "").strip()
    if not username:
        await message.answer("❌ Inserisci uno username valido.")
        return

    player_info = await fetch_player_by_username(username)
    if not player_info or not player_info.get("id"):
        await message.answer(
            "❌ Non ho trovato alcun giocatore con questo username. "
            "Controlla l'ortografia e riprova."
        )
        return

    canonical_username = player_info.get("username") or username
    clan_id = player_info.get("clanId")
    if clan_id != CLAN_ID:
        await message.answer(
            "⚠️ Il profilo indicato non risulta appartenere al clan. "
            "Contatta un amministratore se ritieni si tratti di un errore."
        )
        return

    verification_code = generate_verification_code()
    await state.update_data(
        pending_username=canonical_username,
        player_id=player_info.get("id"),
        verification_code=verification_code,
    )

    instructions = (
        f"Per verificare la proprietà dell'account <b>{canonical_username}</b> inserisci il codice "
        f"<code>{verification_code}</code> nel tuo messaggio personale su Wolvesville.\n"
        "Dopo averlo aggiornato premi il pulsante qui sotto. Potrai rimuovere il codice dal profilo una volta completata la verifica."
    )

    await message.answer(instructions, reply_markup=build_verification_keyboard())
    await state.set_state(LinkStates.WAITING_VERIFICATION)


@dp.message(LinkStates.WAITING_VERIFICATION)
async def remind_verification_step(message: types.Message, state: FSMContext):
    """Ricorda all'utente di confermare il codice di verifica."""

    data = await state.get_data()
    code = data.get("verification_code", "")
    reminder = (
        "Quando hai aggiornato il tuo messaggio personale con il codice "
        f"<code>{code}</code> premi il pulsante ✅ Ho aggiornato il profilo."
    )
    await message.answer(reminder, reply_markup=build_verification_keyboard())


@dp.callback_query(LinkStates.WAITING_VERIFICATION, F.data == "link_cancel")
async def cancel_linking(callback: types.CallbackQuery, state: FSMContext):
    """Annulla il processo di collegamento."""

    await state.clear()
    try:
        await callback.message.edit_reply_markup()
    except Exception:
        pass
    await callback.answer("Collegamento annullato")
    await callback.message.answer(
        "❎ Collegamento annullato. Potrai ripetere il comando /collega quando vorrai."
    )


@dp.callback_query(LinkStates.WAITING_VERIFICATION, F.data == "link_verify")
async def finalize_profile_link(callback: types.CallbackQuery, state: FSMContext):
    """Verifica il codice inserito nel profilo Wolvesville e completa il collegamento."""

    await ensure_telegram_profile_synced(callback.from_user)

    data = await state.get_data()
    username = data.get("pending_username")
    verification_code = data.get("verification_code")
    player_id = data.get("player_id")

    if not username or not verification_code or not player_id:
        await callback.answer(
            "Sessione scaduta, ripeti /collega per ricominciare.", show_alert=True
        )
        await state.clear()
        return

    player_info = await fetch_player_by_id(player_id)
    if not player_info:
        await callback.answer(
            "Non riesco a recuperare il profilo, riprova tra qualche secondo.",
            show_alert=True,
        )
        return

    personal_message = player_info.get("personalMessage") or ""
    if verification_code not in personal_message:
        await callback.answer(
            "Non ho trovato il codice nel tuo messaggio personale. "
            "Assicurati di averlo inserito e riprova.",
            show_alert=True,
        )
        return

    clan_id = player_info.get("clanId")
    if clan_id != CLAN_ID:
        await callback.answer(
            "Il profilo non risulta nel clan, contatta un amministratore.",
            show_alert=True,
        )
        return

    result = await db_manager.link_player_profile(
        callback.from_user.id,
        game_username=player_info.get("username", username),
        telegram_username=callback.from_user.username,
        full_name=" ".join(
            part
            for part in [callback.from_user.first_name, callback.from_user.last_name]
            if part
        ).strip()
        or None,
        wolvesville_id=player_info.get("id"),
        verified=True,
        verification_code=verification_code,
        verification_method="personal_message",
    )

    if result.get("conflict"):
        await callback.answer(
            "Questo profilo è già collegato a un altro utente. Contatta un admin.",
            show_alert=True,
        )
        return

    profile = result.get("profile") or {}
    telegram_username_display = format_telegram_username(
        profile.get("telegram_username")
    )

    summary_lines = [
        "✅ <b>Collegamento completato!</b>",
        f"🎮 Username di gioco: <b>{profile.get('game_username', username)}</b>",
        f"💬 Telegram: {telegram_username_display}",
        "Ricorda di rimuovere il codice dal tuo messaggio personale.",
    ]

    if result.get("game_username_changed") and result.get("previous_game_username"):
        summary_lines.append(
            f"🔁 Nome precedente registrato: {result['previous_game_username']}"
        )

    await state.clear()
    try:
        await callback.message.edit_text("\n".join(summary_lines))
    except Exception:
        await callback.message.answer("\n".join(summary_lines))

    await callback.answer("Profilo verificato!", show_alert=False)

    admin_lines = [
        "🔗 **Profilo Wolvesville collegato**",
        f"🎮 **Username:** {format_markdown_code(profile.get('game_username', username))}",
        f"🆔 **Wolvesville ID:** {format_markdown_code(profile.get('wolvesville_id'))}",
        f"💬 **Telegram:** {format_markdown_code(telegram_username_display)}",
        f"🆔 **Telegram ID:** {format_markdown_code(profile.get('telegram_id'))}",
    ]
    if result.get("created"):
        admin_lines.append("✨ Nuovo collegamento creato.")
    if result.get("game_username_changed") and result.get("previous_game_username"):
        admin_lines.append(
            "🔁 **Username di gioco aggiornato:** "
            f"{format_markdown_code(result['previous_game_username'])} → {format_markdown_code(profile.get('game_username'))}"
        )
    if result.get("telegram_username_changed"):
        admin_lines.append(
            "📛 **Username Telegram aggiornato:** "
            f"{format_markdown_code(format_telegram_username(result.get('previous_telegram_username')))} → {format_markdown_code(telegram_username_display)}"
        )
    migrate_result = result.get("migrate_result") or {}
    migrate_status = migrate_result.get("status")
    if migrate_status and migrate_status != "unchanged":
        admin_lines.append(
            f"🗃️ **Migrazione dati utenti:** {format_markdown_code(migrate_status)}"
        )
    verification_payload = result.get("verification")
    if verification_payload:
        method = verification_payload.get("method", "sconosciuta")
        admin_lines.append(
            f"🔐 **Verifica completata via:** {format_markdown_code(method)}"
        )

    schedule_admin_notification(
        "\n".join(admin_lines),
        notification_type=NotificationType.SUCCESS,
    )


# =============================================================================
# COMANDO /START
# =============================================================================
@dp.message(Command("start"))
async def start_command(message: types.Message):
    """
    Comando /start che mostra il menu principale.
    I pulsanti e le relative callback sono:
      - "Giocatore" => "menu_player"
      - "Clan" => "menu_clan"
      - "Missione" => "menu_missione" (richiama missione_flow, che mostra le skin e consente di skip)
      - "Help" => "menu_help"
      - "Bilancio" => "menu_balances" (richiama show_balances)
      - "Player Missione" => "menu_partecipanti" (richiama partecipanti_command)
    """
    kb = InlineKeyboardMarkup(inline_keyboard=[
        [InlineKeyboardButton(text="👤 Giocatore", callback_data="menu_player")],
        [InlineKeyboardButton(text="🏰 Clan", callback_data="menu_clan")],
        [InlineKeyboardButton(text="⏩ Missione", callback_data="menu_missione")],
        [InlineKeyboardButton(text="❓ Help", callback_data="menu_help")],
        [InlineKeyboardButton(text="Bilancio", callback_data="menu_balances"),
         InlineKeyboardButton(text="Player Missione", callback_data="menu_partecipanti")]
    ])
    await send_and_log("Scegli un'opzione:", message.chat.id, reply_markup=kb)
    try:
        if message.chat.type != 'private':
            bot_member = await message.chat.get_member(message.bot.id)
            if bot_member.can_delete_messages:
                await message.delete()
        else:
            await message.delete()
    except Exception as e:
        logger.warning(f"Cannot delete message: {e}")

# =============================================================================
# COMANDO /MENU
# =============================================================================
@dp.message(Command("menu"))
async def menu_command(message: types.Message):
    """
    Comando /menu che mostra il menu principale.
    I pulsanti sono gli stessi di /start.
    """
    kb = InlineKeyboardMarkup(inline_keyboard=[
        [InlineKeyboardButton(text="👤 Giocatore", callback_data="menu_player")],
        [InlineKeyboardButton(text="🏰 Clan", callback_data="menu_clan")],
        [InlineKeyboardButton(text="⏩ Missione", callback_data="menu_missione")],
        [InlineKeyboardButton(text="❓ Help", callback_data="menu_help")],
        [InlineKeyboardButton(text="Bilancio", callback_data="menu_balances"),
         InlineKeyboardButton(text="Player Missione", callback_data="menu_partecipanti")]
    ])
    await message.answer("Scegli un'opzione:", reply_markup=kb)
    try:
        if message.chat.type != 'private':
            bot_member = await message.chat.get_member(message.bot.id)
            if bot_member.can_delete_messages:
                await message.delete()
        else:
            await message.delete()
    except Exception as e:
        logger.warning(f"Cannot delete message: {e}")

# =============================================================================
# GESTIONE DEI CALLBACK DEL MENU
# =============================================================================
@dp.callback_query(lambda c: c.data and c.data.startswith("menu_"))
async def handle_menu_callback(callback: types.CallbackQuery, state: FSMContext):
    """
    Gestisce i callback dal menu principale.
    Le scelte supportate sono:
      - "player": richiama il flusso per la verifica se è membro (es. con un messaggio "È un membro del clan?")
      - "clan": richiama la funzione clan_flow (già implementata altrove)
      - "missione": richiama missione_flow (la tua implementazione preesistente)
      - "balances": richiama show_balances per visualizzare i bilanci
      - "partecipanti": richiama partecipanti_command per abilitare i player alla missione
      - "help": mostra il testo di aiuto
    """
    choice = callback.data.split("_", 1)[-1]
    logger.info(f"Menu callback choice: {choice}")
    try:
        await callback.message.delete()
    except Exception as e:
        logger.warning(f"Error deleting message: {e}")

    if choice == "player":
        keyboard = InlineKeyboardMarkup(inline_keyboard=[
            [
                InlineKeyboardButton(text="✅ Sì", callback_data="is_member_yes"),
                InlineKeyboardButton(text="❌ No", callback_data="is_member_no")
            ]
        ])
        await callback.message.answer("È un membro del clan?", reply_markup=keyboard)
        await state.set_state(PlayerStates.MEMBER_CHECK)
    elif choice == "clan":
        # Chiamata alla funzione clan_flow (già presente)
        await clan_flow(callback.message, state)
    elif choice == "missione":
        # Chiamata alla funzione missione_flow (già presente)
        await missione_flow(callback.message, state)
    elif choice == "balances":
        await show_balances(callback.message)
    elif choice == "partecipanti":
        # Chiamata al flusso per abilitare i partecipanti (equivalente a /partecipanti)
        await partecipanti_command(callback.message, state)
    elif choice == "help":
        help_text = """<b>🤖 GUIDA COMPLETA BOT CLAN</b>

    <b>📋 FUNZIONI PRINCIPALI</b>

    <b>👤 GIOCATORE</b>
    🔸 <i>Membro del Clan</i>: Visualizza lista paginata di tutti i membri
    🔸 <i>Ricerca Esterna</i>: Cerca qualsiasi giocatore per username
    🔸 <i>Profili Completi</i>: Statistiche, livello, clan, avatar
    🔸 <i>Avatar Gallery</i>: Visualizza tutti gli avatar del giocatore

    <b>🏰 CLAN</b>
    🔸 <i>Clan Salvati</i>: Lista dei clan già cercati
    🔸 <i>Ricerca Diretta</i>: <code>/clan [ID]</code> per nuove ricerche
    🔸 <i>Info Complete</i>: Membri, risorse, statistiche clan

    <b>⚔️ MISSIONI</b>
    🔸 <i>Skin Disponibili</i>: Visualizza missioni con anteprime
    🔸 <i>Skip Timer</i>: Salta tempo di attesa (solo admin)
    🔸 <i>Invio Automatico</i>: Ogni lunedì alle 11:00

    <b>💰 BILANCIO DONAZIONI</b>
    🔸 <i>Calcolo Automatico</i>: Traccia donazioni e costi missioni
    🔸 <i>Visualizzazione</i>: Tabella ordinata di tutti i bilanci
    🔸 <i>Modifica Admin</i>: Solo amministratori possono modificare
    🔸 <i>Gestione Debiti</i>: Notifiche automatiche per uscite con debiti

    <b>🎯 ABILITAZIONE MISSIONI</b>
    🔸 <i>Voti Automatici</i>: Abilita chi ha votato per una missione
    🔸 <i>Gestione Partecipanti</i>: Controllo completo dei partecipanti

    <b>🔧 FUNZIONI ADMIN</b>
    🔸 <i>Pulizia Database</i>: <code>/cleanup</code> - Rimuove duplicati
    🔸 <i>Controllo Uscite</i>: Monitora membri usciti dal clan
    🔸 <i>Gestione Automatica</i>: Sistema scheduler per manutenzione

    <b>🔄 AUTOMAZIONI</b>
    🔸 <i>Ledger Donazioni</i>: Aggiornamento ogni 5 minuti
    🔸 <i>Missioni Attive</i>: Calcolo costi ogni 5 minuti
    🔸 <i>Membri Clan</i>: Sincronizzazione ogni 3 giorni
    🔸 <i>Pulizia DB</i>: Rimozione duplicati ogni 24 ore
    🔸 <i>Controllo Uscite</i>: Verifica debiti ogni 6 ore

    <b>💡 SUGGERIMENTI</b>
    • Usa <code>/start</code> o <code>/menu</code> per navigare
    • I comandi admin richiedono autorizzazione
    • Le modifiche ai bilanci sono tracciate automaticamente
    • Il bot mantiene cronologia delle ricerche clan"""
        await callback.message.answer(help_text, parse_mode="HTML")
    else:
        await callback.message.answer("Opzione non riconosciuta.")


@dp.message(Command("cleanup"))
async def manual_cleanup(message: types.Message):
    """
    Comando manuale per admin per pulire duplicati e controllare uscite clan.
    """
    if message.from_user.id not in ADMIN_IDS:
        await message.answer("❌ Non hai i permessi per questo comando.")
        return

    try:
        loading_msg = await message.answer("🔄 Avvio pulizia database...")

        await clean_duplicate_users()
        await check_clan_departures()

        await loading_msg.edit_text("✅ Pulizia completata!\n\n🗂️ Duplicati rimossi\n👥 Controllo uscite clan eseguito")

    except Exception as e:
        logger.error(f"Errore cleanup manuale: {e}")
        await message.answer("❌ Errore durante la pulizia. Controlla i log.")


# =============================================================================
# NUOVO FLUSSO PER /partecipanti E ABILITAZIONE
# =============================================================================

# Definizione degli stati per questo flusso
class MissionStates(StatesGroup):
    SELECTING_MISSION = State()
    CONFIRMING_PARTICIPANTS = State()

async def get_available_missions() -> List[Dict]:
    """
    Recupera le missioni disponibili tramite GET /quests/available.
    """
    url = f"https://api.wolvesville.com/clans/{CLAN_ID}/quests/available"
    async with aiohttp.ClientSession() as session:
        headers = {"Authorization": f"Bot {WOLVESVILLE_API_KEY}", "Accept": "application/json"}
        async with session.get(url, headers=headers) as resp:
            if resp.status == 200:
                missions = await resp.json()
                return missions
            else:
                logger.error(f"Errore nel recupero delle missioni: status {resp.status}")
                return []

async def get_clan_member_ids(session: Optional[aiohttp.ClientSession] = None) -> List[str]:
    """Recupera gli ID di tutti i membri del clan per gestire la partecipazione alle missioni."""

    close_session = False
    members: List[Dict[str, Any]] = []

    if session is None:
        session = aiohttp.ClientSession()
        close_session = True

    try:
        url = f"https://api.wolvesville.com/clans/{CLAN_ID}/members"
        headers = {
            "Authorization": f"Bot {WOLVESVILLE_API_KEY}",
            "Accept": "application/json",
        }
        async with session.get(url, headers=headers) as resp:
            if resp.status != 200:
                error_body = await resp.text()
                logger.error(
                    "Errore nel recupero dei membri del clan: status %s, risposta %s",
                    resp.status,
                    error_body,
                )
                return []

            data = await resp.json()
            if isinstance(data, list):
                members = data
            elif isinstance(data, dict):
                members_value = data.get("members", [])
                if isinstance(members_value, list):
                    members = members_value
                else:
                    logger.error("Formato inatteso nella risposta dei membri del clan: %s", data)
                    return []
            else:
                logger.error("Formato inatteso nella risposta dei membri del clan: %s", data)
                return []
    except Exception as exc:
        logger.error("Eccezione durante il recupero dei membri del clan: %s", exc)
        return []
    finally:
        if close_session:
            await session.close()

    member_ids: List[str] = []
    for member in members:
        if not isinstance(member, dict):
            continue

        member_id = (
            member.get("playerId")
            or member.get("id")
            or member.get("memberId")
            or member.get("userId")
        )

        if not member_id:
            player_data = member.get("player")
            if isinstance(player_data, dict):
                member_id = (
                    player_data.get("playerId")
                    or player_data.get("id")
                    or player_data.get("userId")
                )

        if member_id:
            member_ids.append(str(member_id))
        else:
            logger.warning("Impossibile determinare l'ID per il membro: %s", member)

    unique_member_ids = list(dict.fromkeys(member_ids))
    if not unique_member_ids:
        logger.warning("Nessun ID valido trovato nella lista dei membri del clan.")

    return unique_member_ids



@dp.message(Command("partecipanti"))
async def partecipanti_command(message: types.Message, state: FSMContext):
    """
    Avvia il flusso per abilitare i partecipanti in una missione.
    1. Ottiene le missioni disponibili.
    2. Mostra una tastiera con un pulsante per ciascuna missione (utilizzando il nome estratto dal campo promoImageUrl).
    3. Imposta lo stato in SELECTING_MISSION.
    """
    missions = await get_available_missions()
    if not missions:
        await message.answer("Nessuna missione disponibile al momento.")
        return
    buttons = []
    for mission in missions:
        promo_url = mission.get("promoImageUrl", "")
        name = "Sconosciuto"
        if promo_url:
            filename = promo_url.split("/")[-1]
            name = filename.split(".")[0]
        mission_id = mission.get("id")
        buttons.append([InlineKeyboardButton(text=name, callback_data=f"mission_select_{mission_id}")])
    kb = InlineKeyboardMarkup(inline_keyboard=buttons)
    await message.answer("Per quale missione si intende abilitare i partecipanti?", reply_markup=kb)
    await state.update_data(available_missions=missions)
    await state.set_state(MissionStates.SELECTING_MISSION)

@dp.callback_query(lambda c: c.data and c.data.startswith("mission_select_"))
async def mission_select_callback(callback: types.CallbackQuery, state: FSMContext):
    """
    Dopo che l'utente seleziona una missione:
    1. Cancella il messaggio dei pulsanti.
    2. Richiama GET /quests/votes per ottenere i voti e filtra quelli della missione selezionata.
    3. Salva la lista dei playerId (voti) nello state.
    4. Mostra una tastiera con "Si" / "No" per confermare l'abilitazione.
    """
    selected_mission_id = callback.data.split("mission_select_")[-1]
    try:
        await callback.message.delete()
    except Exception as e:
        logger.warning(f"Errore nella cancellazione del messaggio: {e}")
    votes_url = f"https://api.wolvesville.com/clans/{CLAN_ID}/quests/votes"
    async with aiohttp.ClientSession() as session:
        headers = {"Authorization": f"Bot {WOLVESVILLE_API_KEY}", "Accept": "application/json"}
        async with session.get(votes_url, headers=headers) as resp:
            if resp.status != 200:
                await callback.message.answer("Impossibile recuperare i voti.")
                return
            votes_data = await resp.json()
    # Supponiamo che i voti siano strutturati in un dizionario "votes" dove la chiave è l'id della missione
    votes_dict = votes_data.get("votes", {})
    mission_player_ids = votes_dict.get(selected_mission_id, [])
    logger.info(f"Numero di voti per missione {selected_mission_id}: {len(mission_player_ids)}")
    await state.update_data(selected_mission_id=selected_mission_id, mission_player_ids=mission_player_ids)
    kb = InlineKeyboardMarkup(inline_keyboard=[
        [InlineKeyboardButton(text="Si", callback_data=f"enable_votes_yes_{selected_mission_id}"),
         InlineKeyboardButton(text="No", callback_data=f"enable_votes_no_{selected_mission_id}")]
    ])
    await callback.message.answer("Vuoi abilitare i partecipanti che hanno votato per questa missione?", reply_markup=kb)
    await state.set_state(MissionStates.CONFIRMING_PARTICIPANTS)

@dp.callback_query(lambda c: c.data and c.data.startswith("enable_votes_"))
async def enable_votes_callback(callback: types.CallbackQuery, state: FSMContext):
    """
    Se l'utente conferma ("Si"), per ogni playerId salvato nello state viene inviata una richiesta PUT
    per abilitare la partecipazione, con il payload {"participateInQuests": True}.
    """
    parts = callback.data.split("_")
    decision = parts[2]  # "yes" o "no"
    try:
        await callback.message.delete()
    except Exception as e:
        logger.warning(f"Errore nella cancellazione del messaggio: {e}")
    if decision == "yes":
        data = await state.get_data()
        mission_player_ids_raw = data.get("mission_player_ids", [])
        selected_mission_id = data.get("selected_mission_id")

        mission_player_ids = [str(pid) for pid in mission_player_ids_raw]
        mission_player_ids = list(dict.fromkeys(mission_player_ids))
        logger.info(
            "Abilitazione - numero di player unici con voto per la missione %s: %s",
            selected_mission_id,
            len(mission_player_ids),
        )
        if not mission_player_ids:
            await callback.message.answer("Nessun player ha votato per questa missione.")
            await state.clear()
            return
        if not selected_mission_id:
            logger.error("Missione selezionata non trovata nello state dell'FSM.")
            await callback.message.answer(
                "Impossibile determinare la missione selezionata. Ripeti l'operazione."
            )
            await state.clear()
            return

        disable_failures: List[str] = []
        enable_failures: List[str] = []
        warning_messages: List[str] = []

        try:
            async with aiohttp.ClientSession() as session:
                all_member_ids = await get_clan_member_ids(session)
                json_headers = {
                    "Authorization": f"Bot {WOLVESVILLE_API_KEY}",
                    "Content-Type": "application/json",
                }

                if all_member_ids:
                    disable_payload = {"participateInQuests": False}
                    for member_id in all_member_ids:
                        url_put_disable = (
                            f"https://api.wolvesville.com/clans/{CLAN_ID}/members/{member_id}/participateInQuests"
                        )
                        async with session.put(
                            url_put_disable, headers=json_headers, json=disable_payload
                        ) as resp:
                            response_text = await resp.text()
                            logger.info(
                                "PUT %s -> %s, %s",
                                url_put_disable,
                                resp.status,
                                response_text,
                            )
                            if resp.status not in [200, 201, 204]:
                                disable_failures.append(str(member_id))
                                logger.error(
                                    "Errore nella disattivazione del membro %s: status %s, risposta %s",
                                    member_id,
                                    resp.status,
                                    response_text,
                                )
                else:
                    warning_messages.append(
                        "⚠️ Impossibile recuperare la lista completa dei membri, salto la disattivazione preventiva."
                    )
                    logger.warning(
                        "Lista membri vuota durante la disattivazione preventiva dei partecipanti alla missione."
                    )

                enable_payload = {"participateInQuests": True}
                for pid in mission_player_ids:
                    url_put_enable = (
                        f"https://api.wolvesville.com/clans/{CLAN_ID}/members/{pid}/participateInQuests"
                    )
                    async with session.put(
                        url_put_enable, headers=json_headers, json=enable_payload
                    ) as resp:
                        response_text = await resp.text()
                        logger.info(
                            "PUT %s -> %s, %s",
                            url_put_enable,
                            resp.status,
                            response_text,
                        )
                        if resp.status not in [200, 201, 204]:
                            enable_failures.append(str(pid))
                            logger.error(
                                "Errore nell'abilitazione del membro %s: status %s, risposta %s",
                                pid,
                                resp.status,
                                response_text,
                            )

                await callback.message.answer("I partecipanti che hanno votato sono stati abilitati.")

                claim_url = f"https://api.wolvesville.com/clans/{CLAN_ID}/quests/claim"
                claim_headers = {
                    "Authorization": f"Bot {WOLVESVILLE_API_KEY}",
                    "Content-Type": "application/json",
                    "Accept": "application/json",
                }
                claim_payload = {"questId": selected_mission_id}

                async with session.post(
                    claim_url, headers=claim_headers, json=claim_payload
                ) as resp:
                    claim_body = await resp.text()
                    if resp.status in [200, 201, 204]:
                        await callback.message.answer("🚀 Missione avviata con successo.")
                        logger.info(
                            "Missione %s avviata con successo: %s",
                            selected_mission_id,
                            claim_body,
                        )
                    else:
                        logger.error(
                            "Errore nell'avvio della missione %s: status %s, risposta %s",
                            selected_mission_id,
                            resp.status,
                            claim_body,
                        )
                        await callback.message.answer(
                            f"⚠️ Impossibile avviare la missione (status {resp.status})."
                        )

                for message_text in warning_messages:
                    await callback.message.answer(message_text)

                if disable_failures:
                    await callback.message.answer(
                        f"⚠️ Disattivazione non riuscita per {len(disable_failures)} membri. Controlla i log per i dettagli."
                    )

                if enable_failures:
                    await callback.message.answer(
                        f"⚠️ Abilitazione non riuscita per {len(enable_failures)} partecipanti. Controlla i log per i dettagli."
                    )
        except Exception as exc:
            logger.error(
                "Errore durante la gestione dell'abilitazione missione per %s: %s",
                selected_mission_id,
                exc,
            )
            await callback.message.answer(
                "Si è verificato un errore durante l'abilitazione dei partecipanti. Riprova più tardi."
            )
    else:
        await callback.message.answer("Abilitazione annullata.")
    await state.clear()


"""BILANCI """
@dp.message(Command("balances"))
async def show_balances(message: types.Message):
    users = await db_manager.list_users()
    logger.info("Sto per costruire la tabella bilanci. Ecco i documenti dal DB:")
    for doc in users:
        logger.info(f"Doc utente: {doc}")
    lines = []
    lines.append("Utente           Oro     Gem")
    lines.append("-----------------------------")

    for doc in users:
        username = doc.get("username", "Sconosciuto")
        donazioni = doc.get("donazioni", {})
        oro = donazioni.get("Oro", 0)
        gem = donazioni.get("Gem", 0)
        # Allineiamo a sinistra con una larghezza fissa, ad esempio 15 caratteri
        lines.append(f"{username:<15}{oro:<8}{gem}")

    text = (
        "<b>Bilanci Donazioni</b>\n\n"
        "<pre>\n" + "\n".join(lines) + "\n</pre>"
    )
    kb = InlineKeyboardMarkup(inline_keyboard=[
        [InlineKeyboardButton(text="Modifica", callback_data="modify_start")],
        [InlineKeyboardButton(text="Chiudi", callback_data="close_balances")]
    ])
    await message.answer(text, parse_mode="HTML", reply_markup=kb)


@dp.message(Command("clan"))
async def clan_command(message: types.Message):
    try:
        # Dividi il comando in parti
        args = message.text.strip().split()

        # Controlla che ci sia il parametro clan_id
        if len(args) < 2:
            await message.answer("❌ Specifica l'ID del clan.\n📝 Uso: /clan <clanId>\n📋 Esempio: /clan 12345")
            return

        clan_id = args[1].strip()

        # Validazione formato clan_id (deve essere alfanumerico e di lunghezza ragionevole)
        if not clan_id:
            await message.answer("❌ ID clan non può essere vuoto.")
            return

        if len(clan_id) < 5 or len(clan_id) > 50:
            await message.answer("❌ ID clan deve essere tra 5 e 50 caratteri.")
            return

        # Controlla che contenga solo caratteri validi (lettere, numeri, trattini)
        if not all(c.isalnum() or c in '-_' for c in clan_id):
            await message.answer("❌ ID clan può contenere solo lettere, numeri, trattini e underscore.")
            return

        # Resto del codice originale...
        url = f"https://api.wolvesville.com/clans/{clan_id}/info"
        try:
            async with aiohttp.ClientSession() as session:
                headers = {
                    "Authorization": f"Bot {WOLVESVILLE_API_KEY}",
                    "Accept": "application/json"
                }
                resp = await session.get(url, headers=headers)
                if resp.status != 200:
                    await message.answer("❌ Clan non trovato. Verifica l'ID e riprova.")
                    return
                clan_info = await resp.json()

            clan_name = clan_info.get("name", "Sconosciuto")
            add_clan_to_file(clan_id, clan_name)

            response_text = (
                f"<b>Informazioni sul Clan:</b>\n"
                f"ID: {clan_id}\n"
                f"Nome: {clan_name}\n"
                f"Descrizione: {clan_info.get('description', 'N/A')}\n"
                f"XP: {str(clan_info.get('xp', 'N/A'))}\n"
                f"Lingua: {clan_info.get('language', 'N/A')}\n"
                f"Tag: {clan_info.get('tag', 'N/A')}\n"
                f"Tipo di Unione: {clan_info.get('joinType', 'N/A')}\n"
                f"ID Leader: {clan_info.get('leaderId', 'N/A')}\n"
                f"Conteggio quest: {str(clan_info.get('questHistoryCount', 'N/A'))}\n"
                f"Livello Minimo: {str(clan_info.get('minLevel', 'N/A'))}\n"
                f"Membri: {str(clan_info.get('memberCount', 'N/A'))}\n"
                f"Oro: {str(clan_info.get('gold', 'N/A'))}\n"
                f"Gemme: {str(clan_info.get('gems', 'N/A'))}\n"
            )
            await message.answer(response_text)

        except aiohttp.ClientError as e:
            logger.error(f"Errore di rete /clan {clan_id} => {e}")
            await message.answer("❌ Errore di connessione. Riprova più tardi.")
        except Exception as e:
            logger.error(f"Errore generico /clan {clan_id} => {e}")
            await message.answer("❌ Si è verificato un errore. Riprova più tardi.")

    except Exception as e:
        logger.error(f"Errore critico in clan_command: {e}")
        await message.answer("❌ Errore interno del bot. Riprova più tardi.")

# ===========================
# Gestione "Clan" dal menu => "Vuoi visualizzare i clan salvati?" => Sì/No
# ===========================
async def clan_flow(message: types.Message, state: FSMContext):
    text = "Ciao. Vuoi visualizzare i clan salvati?"
    kb = InlineKeyboardMarkup(inline_keyboard=[
        [
            InlineKeyboardButton(text="Sì", callback_data="clan_si"),
            InlineKeyboardButton(text="No", callback_data="clan_no")
        ]
    ])
    await message.answer(text, reply_markup=kb)

@dp.callback_query(lambda c: c.data and c.data.startswith("clan_"))
async def handle_clan_callback(callback: types.CallbackQuery, state: FSMContext):
    # Split into exactly 3 parts to properly handle "clan_show_<id>"
    parts = callback.data.split("_", 2)

    try:
        await callback.message.delete()
    except:
        pass

    # If it's a show command (clan_show_<id>)
    if len(parts) == 3 and parts[1] == "show":
        clan_id = parts[2]
        url = f"https://api.wolvesville.com/clans/{clan_id}/info"

        try:
            async with aiohttp.ClientSession() as session:
                headers = {
                    "Authorization": f"Bot {WOLVESVILLE_API_KEY}",
                    "Accept": "application/json"
                }

                resp = await session.get(url, headers=headers)
                if resp.status != 200:
                    await callback.message.answer("Impossibile recuperare le info del clan!")
                    return

                clan_info = await resp.json()

            clan_name = clan_info.get("name", "Sconosciuto")

            response_text = (
                f"<b>Informazioni sul Clan</b>\n\n"
                f"<b>Nome:</b> {clan_name}\n"
                f"<b>Descrizione:</b> {clan_info.get('description', 'N/A')}\n"
                f"<b>XP:</b> {clan_info.get('xp', 'N/A')}\n"
                f"<b>Lingua:</b> {clan_info.get('language', 'N/A')}\n"
                f"<b>Tag:</b> {clan_info.get('tag', 'N/A')}\n"
                f"<b>Membri:</b> {clan_info.get('memberCount', 'N/A')}\n"
                f"<b>Oro:</b> {clan_info.get('gold', 'N/A')}\n"
                f"<b>Gemme:</b> {clan_info.get('gems', 'N/A')}"
            )

            await callback.message.answer(response_text, parse_mode="HTML")

        except Exception as e:
            logger.error(f"Errore show clan salvato {clan_id}: {e}")
            await callback.message.answer("Errore durante la ricerca del clan salvato.")

    # If it's si/no command
    elif parts[1] == "si":
        saved_clans = load_saved_clans()

        if not saved_clans:
            await callback.message.answer("Non ci sono clan salvati.")
            return

        kb = InlineKeyboardMarkup(
            inline_keyboard=[
                [InlineKeyboardButton(text=clan["name"], callback_data=f"clan_show_{clan['id']}")]
                for clan in saved_clans
            ]
        )

        info_text = "Clan salvati:\n\nSeleziona un clan per visualizzare le informazioni.\n\nPer aggiungere un nuovo clan usa /clan seguito dall'ID"

        await callback.message.answer(text=info_text, reply_markup=kb)
    else:
        await callback.message.answer("Per cercare un nuovo clan usa il comando /clan seguito dall'ID")

@dp.callback_query(lambda c: c.data and c.data.startswith("clan_show_"))
async def handle_show_saved_clan(callback: types.CallbackQuery):
    clan_id = callback.data.split("_", 2)[-1]

    try:
        await callback.message.delete()
    except:
        pass

    url = f"https://api.wolvesville.com/clans/{clan_id}/info"

    try:
        async with aiohttp.ClientSession() as session:
            headers = {
                "Authorization": f"Bot {WOLVESVILLE_API_KEY}",
                "Accept": "application/json"
            }

            resp = await session.get(url, headers=headers)
            if resp.status != 200:
                await callback.message.answer("Impossibile recuperare le info del clan!")
                return

            clan_info = await resp.json()

        clan_name = clan_info.get("name", "Sconosciuto")

        # Format text with proper HTML tags
        response_text = (
            "<b>Informazioni sul Clan</b>\n\n"
            f"<b>ID:</b> {clan_id}\n"
            f"<b>Nome:</b> {clan_name}\n"
            f"<b>Descrizione:</b> {clan_info.get('description', 'N/A')}\n"
            f"<b>XP:</b> {clan_info.get('xp', 'N/A')}\n"
            f"<b>Lingua:</b> {clan_info.get('language', 'N/A')}\n"
            f"<b>Tag:</b> {clan_info.get('tag', 'N/A')}\n"
            f"<b>Tipo di Unione:</b> {clan_info.get('joinType', 'N/A')}\n"
            f"<b>ID Leader:</b> {clan_info.get('leaderId', 'N/A')}\n"
            f"<b>Conteggio quest:</b> {clan_info.get('questHistoryCount', 'N/A')}\n"
            f"<b>Livello Minimo:</b> {clan_info.get('minLevel', 'N/A')}\n"
            f"<b>Membri:</b> {clan_info.get('memberCount', 'N/A')}\n"
            f"<b>Oro:</b> {clan_info.get('gold', 'N/A')}\n"
            f"<b>Gemme:</b> {clan_info.get('gems', 'N/A')}\n"
        )

        await callback.message.answer(response_text)

    except Exception as e:
        logger.error(f"Errore show clan salvato {clan_id}: {e}")
        await callback.message.answer("Errore durante la ricerca del clan salvato.")

# =============================================================================
# GESTIONE DELLA MODIFICA DELLE DONAZIONI (FLUSSO MULTIPASSO)
# =============================================================================
@dp.callback_query(lambda c: c.data == "close_balances")
async def close_balances_callback(callback: types.CallbackQuery):
    try:
        await callback.message.delete()
    except Exception as e:
        logger.error(f"Errore nella chiusura del messaggio: {e}")

@dp.callback_query(lambda c: c.data == "modify_start")
async def modify_start(callback: types.CallbackQuery, state: FSMContext):
    """
    Avvia il flusso per la modifica dei bilanci con validazione admin migliorata.
    """
    # Validazione admin con helper
    if not await check_admin_access(callback):
        return

    try:
        players = []
        users = await db_manager.list_users()
        for doc in users:
            username = doc.get("username", "Sconosciuto")
            if username != "Sconosciuto":  # Filtra username validi
                players.append(username)

        if not players:
            await callback.message.answer("❌ Nessun giocatore trovato nel database.")
            return

        await state.update_data(players=players, current_page=0, modify_msg_ids=[])
        kb = create_players_keyboard(players, page=0)
        text_page = make_page_text(0, players, page_size=10)
        msg = await callback.message.answer(text_page, reply_markup=kb)
        await add_modify_msg(state, msg)
        await state.set_state(ModifyStates.CHOOSING_PLAYER)

    except Exception as e:
        logger.error(f"Errore in modify_start: {e}")
        await callback.message.answer("❌ Si è verificato un errore nell'avvio della modifica.")



@dp.callback_query(lambda c: c.data and c.data.startswith("modify_paginate_"))
async def modify_paginate(callback: types.CallbackQuery, state: FSMContext):
    """
    Passo 2: Gestisce la paginazione (pagina successiva/precedente) per la modifica.
    """
    new_page = int(callback.data.split("_")[-1])
    data = await state.get_data()
    players = data.get("players", [])
    if not players:
        await callback.answer("Nessun giocatore in memoria.")
        return
    await state.update_data(current_page=new_page)
    kb = create_players_keyboard(players, page=new_page)
    text_page = make_page_text(new_page, players, page_size=10)
    await callback.message.edit_text(text_page, reply_markup=kb)

@dp.callback_query(lambda c: c.data and c.data.startswith("modify_player_"))
async def modify_choose_player(callback: types.CallbackQuery, state: FSMContext):
    """
    Passo 3: L'utente sceglie un giocatore; viene richiesto di scegliere la valuta da modificare.
    """
    username = callback.data.split("modify_player_")[-1]
    await state.update_data(chosen_player=username)
    kb = InlineKeyboardMarkup(inline_keyboard=[
        [InlineKeyboardButton(text="Gold", callback_data="modify_currency_Gold"),
         InlineKeyboardButton(text="Gem", callback_data="modify_currency_Gem")],
        [InlineKeyboardButton(text="Indietro", callback_data="modify_start"),
         InlineKeyboardButton(text="Fine", callback_data="modify_finish")]
    ])
    msg = await callback.message.answer(
        f"Hai scelto <b>{username}</b>. Seleziona la valuta da modificare:",
        parse_mode="HTML", reply_markup=kb
    )
    await add_modify_msg(state, msg)
    await state.set_state(ModifyStates.CHOOSING_CURRENCY)


@dp.callback_query(lambda c: c.data and c.data.startswith("modify_currency_"))
async def modify_choose_currency(callback: types.CallbackQuery, state: FSMContext):
    currency = callback.data.split("modify_currency_")[-1]

    # Mappa "Gold" -> "Oro", "Gem" -> "Gem"
    if currency.lower() == "gold":
        db_key = "Oro"
    elif currency.lower() == "gem":
        db_key = "Gem"
    else:
        # Se vuoi gestire altri casi o dare un messaggio di errore
        db_key = currency

    # Salva nel contesto FSM
    await state.update_data(chosen_currency=currency, chosen_db_key=db_key)

    msg = await callback.message.answer(
        f"Inserisci la nuova quantità di <b>{currency}</b>:",
        parse_mode="HTML"
    )
    await add_modify_msg(state, msg)
    await state.set_state(ModifyStates.ENTERING_AMOUNT)


@dp.message(ModifyStates.ENTERING_AMOUNT)
async def modify_enter_amount(message: types.Message, state: FSMContext):
    try:
        amount_text = message.text.strip()

        # Validazione input vuoto
        if not amount_text:
            await message.answer("❌ Inserisci un valore numerico.\n💡 Esempio: 1000")
            return

        # Validazione che sia un numero
        try:
            new_amount = int(amount_text)
        except ValueError:
            await message.answer("❌ Il valore deve essere un numero intero.\n💡 Esempi validi: 500, 1000, -200")
            return

        # Validazione range ragionevole
        if new_amount < -999999 or new_amount > 999999:
            await message.answer("❌ Il valore deve essere tra -999,999 e 999,999.")
            return

        data = await state.get_data()
        username = data.get("chosen_player")
        currency = data.get("chosen_currency")
        db_key = data.get("chosen_db_key")

        if not username or not currency or not db_key:
            await message.answer("❌ Errore nei dati di sessione. Riprova dall'inizio.")
            await state.clear()
            return

        # Aggiorna il DB
        await db_manager.set_user_currency(username, db_key, new_amount)

        msg = await message.answer(
            f"✅ {currency} di <b>{username}</b> aggiornato a: <b>{new_amount:,}</b>",
            parse_mode="HTML",
            reply_markup=InlineKeyboardMarkup(inline_keyboard=[
                [
                    InlineKeyboardButton(text="🔙 Indietro", callback_data=f"modify_currency_{currency}"),
                    InlineKeyboardButton(text="✅ Fine", callback_data="modify_finish")
                ]
            ])
        )
        await add_modify_msg(state, msg)
        await state.set_state(ModifyStates.CHOOSING_CURRENCY)

    except Exception as e:
        logger.error(f"Errore in modify_enter_amount: {e}")
        await message.answer("❌ Si è verificato un errore. Riprova più tardi.")

    try:
        await message.delete()
    except:
        pass



@dp.callback_query(lambda c: c.data == "modify_finish")
async def modify_finish(callback: types.CallbackQuery, state: FSMContext):
    """
    Passo 6: Conclude il flusso di modifica cancellando tutti i messaggi temporanei.
    """
    data = await state.get_data()
    msg_ids = data.get("modify_msg_ids", [])
    chat_id = callback.message.chat.id
    for mid in msg_ids:
        try:
            await bot.delete_message(chat_id, mid)
        except Exception as e:
            logger.warning(f"Errore nel cancellare il messaggio {mid}: {e}")
    await state.clear()

# =============================================================================
# GESTIONE DEI MEMBRI E DEL PROFILO GIOCATORE
# =============================================================================
@dp.callback_query(lambda c: c.data and c.data.startswith("is_member_"))
async def handle_member_check(callback: types.CallbackQuery, state: FSMContext):
    """
    Gestisce la verifica se l'utente è un membro del clan:
      - Se sì, recupera e mostra i membri.
      - Se no, chiede di inserire l'username per cercare il profilo.
    """
    choice = callback.data.split("_")[-1]
    try:
        await callback.message.delete()
    except:
        pass

    if choice == "yes":
        try:
            text_loading = "Caricamento in corso..."
            progress_message = await callback.message.answer(text_loading)
        except:
            return

        try:
            async with aiohttp.ClientSession() as session:
                headers = {
                    "Authorization": f"Bot {WOLVESVILLE_API_KEY}",
                    "Content-Type": "application/json",
                    "Accept": "application/json"
                }
                url = f"https://api.wolvesville.com/clans/{CLAN_ID}/members"
                async with session.get(url, headers=headers) as response:
                    if response.status != 200:
                        await progress_message.delete()
                        text_err = f"Impossibile recuperare i membri del clan. (status={response.status})"
                        await callback.message.answer(text_err)
                        return
                    members = await response.json()

            usernames = [m["username"] for m in members if "username" in m]
            await progress_message.delete()
            if not usernames:
                await callback.message.answer("Nessun membro trovato nel clan.")
                return

            pages = [usernames[i:i + 10] for i in range(0, len(usernames), 10)]
            await state.update_data(pages=pages, current_page=0)
            await show_members_page(callback.message, state)

        except Exception as e:
            logger.error(f"Errore durante il recupero dei membri: {e}")
            await callback.message.answer("Impossibile recuperare i membri del clan!")
    else:
        text_prompt = "Inserisci l'username del profilo che vuoi cercare:"
        prompt_msg = await callback.message.answer(text_prompt)
        await state.update_data(username_prompt_msg_id=prompt_msg.message_id)
        await state.set_state(PlayerStates.PROFILE_SEARCH)

@dp.callback_query(lambda c: c.data and c.data.startswith("navigate_"))
async def handle_navigation(callback: types.CallbackQuery, state: FSMContext):
    """
    Gestisce la navigazione tra le pagine dei membri del clan.
    """
    page_num = int(callback.data.split("_", 1)[1])
    await state.update_data(current_page=page_num)
    try:
        await callback.message.delete()
    except:
        pass
    await show_members_page(callback.message, state)

@dp.callback_query(lambda c: c.data and c.data.startswith("profile_"))
async def handle_profile_callback(callback: types.CallbackQuery, state: FSMContext):
    """
    Avvia la ricerca del profilo utente per il membro selezionato.
    """
    username = callback.data.split("_", 1)[1]
    logger.debug(f"Ricerca profilo (membro) per username: {username}")
    try:
        await callback.message.delete()
    except:
        pass
    await search_by_username(callback.message, username)

def validate_username(username: str) -> tuple[bool, str]:
    """
    Valida un username e ritorna (is_valid, error_message)
    """
    if not username:
        return False, "❌ Username non può essere vuoto."

    if len(username) < 3:
        return False, "❌ Username deve essere almeno 3 caratteri."

    if len(username) > 20:
        return False, "❌ Username non può superare 20 caratteri."

    # Controlla caratteri validi (lettere, numeri, underscore)
    if not all(c.isalnum() or c == '_' for c in username):
        return False, "❌ Username può contenere solo lettere, numeri e underscore (_)."

    return True, ""


@dp.message(PlayerStates.PROFILE_SEARCH)
async def search_profile(message: types.Message, state: FSMContext):
    """
    Cerca il profilo in base all'username inserito con validazione.
    """
    try:
        data = await state.get_data()
        prompt_msg_id = data.get("username_prompt_msg_id")
        if prompt_msg_id:
            try:
                await message.bot.delete_message(message.chat.id, prompt_msg_id)
            except:
                pass

        username = message.text.strip()

        # VALIDAZIONE USERNAME
        is_valid, error_msg = validate_username(username)
        if not is_valid:
            # Invia messaggio di errore e mantieni lo stato per riprovare
            error_message = await message.answer(
                f"{error_msg}\n\n💡 Riprova inserendo un username valido:"
            )
            await state.update_data(username_prompt_msg_id=error_message.message_id)
            return

        logger.debug(f"Ricerca profilo per username: {username}")
        await search_by_username(message, username)

    except Exception as e:
        logger.error(f"Errore in search_profile: {e}")
        await message.answer("❌ Si è verificato un errore. Riprova più tardi.")
    finally:
        try:
            await message.delete()
        except:
            pass
        await state.clear()



async def search_by_username(sender_message: types.Message, username: str):
    """
    Cerca un profilo e risponde con i dati formattati ed eventualmente l'avatar equipaggiato.
    """
    try:
        async with aiohttp.ClientSession() as session:
            headers = {
                "Authorization": f"Bot {WOLVESVILLE_API_KEY}",
                "Content-Type": "application/json",
                "Accept": "application/json"
            }
            url = f"https://api.wolvesville.com/players/search?username={username}"
            async with session.get(url, headers=headers) as response:
                if response.status != 200:
                    await send_not_exists(sender_message, username)
                    return
                player_data = await response.json()
                logger.debug(f"Dati ricevuti per {username}: {player_data}")

                if not player_data:
                    await send_not_exists(sender_message, username)
                    return

                if isinstance(player_data, list):
                    player_info = player_data[0] if player_data else None
                else:
                    player_info = player_data

                if not player_info or "id" not in player_info:
                    await send_not_exists(sender_message, username)
                    return

                info_text = format_player_info(player_info)
                eq = player_info.get('equippedAvatar', {})
                eq_url = eq.get('url', '')
                if eq_url:
                    eq_url_hd = await get_best_resolution_url(eq_url)
                else:
                    eq_url_hd = ""

                avatars = player_info.get('avatars', [])
                has_avatars = len(avatars) > 0

                if eq_url_hd:
                    kb = None
                    if has_avatars:
                        kb = InlineKeyboardMarkup(inline_keyboard=[[
                            InlineKeyboardButton(
                                text="👀 Sì, mostra avatar",
                                callback_data=f"avatars_yes_{player_info['id']}"
                            ),
                            InlineKeyboardButton(
                                text="❌ No",
                                callback_data=f"avatars_no_{player_info['id']}"
                            )
                        ]])
                    await sender_message.answer_photo(
                        photo=eq_url_hd,
                        caption=info_text,
                        reply_markup=kb
                    )
                else:
                    if has_avatars:
                        kb = InlineKeyboardMarkup(inline_keyboard=[[
                            InlineKeyboardButton(
                                text="👀 Sì, mostra avatar",
                                callback_data=f"avatars_yes_{player_info['id']}"
                            ),
                            InlineKeyboardButton(
                                text="❌ No",
                                callback_data=f"avatars_no_{player_info['id']}"
                            )
                        ]])
                        await sender_message.answer(info_text, reply_markup=kb)
                    else:
                        await sender_message.answer(info_text)

    except Exception as e:
        logger.error(f"Errore generico durante la ricerca di {username}: {e}")
        await send_not_exists(sender_message, username)

@dp.callback_query(lambda c: c.data and c.data.startswith("avatars_"))
async def show_avatars_callback(callback: types.CallbackQuery):
    """
    Gestisce la visualizzazione degli avatar disponibili per il giocatore.
    """
    _, decision, player_id = callback.data.split("_", 2)
    try:
        await callback.message.edit_reply_markup(None)
    except Exception as e:
        logger.warning(f"Impossibile rimuovere la tastiera: {e}")

    if decision == "yes":
        try:
            async with aiohttp.ClientSession() as session:
                headers = {
                    "Authorization": f"Bot {WOLVESVILLE_API_KEY}",
                    "Accept": "application/json"
                }
                url = f"https://api.wolvesville.com/players/{player_id}"
                async with session.get(url, headers=headers) as response:
                    if response.status != 200:
                        return
                    player_info = await response.json()

            avatars = player_info.get('avatars', [])
            if not avatars:
                return

            for i, av in enumerate(avatars):
                letter = chr(65 + i)
                if letter > 'X':
                    break
                av_url = av.get('url', '')
                if not av_url:
                    continue
                best_url = await get_best_resolution_url(av_url)
                try:
                    async with aiohttp.ClientSession() as session2:
                        async with session2.get(best_url) as r_img:
                            if r_img.status == 200:
                                raw = await r_img.read()
                                await callback.message.answer_photo(
                                    photo=types.BufferedInputFile(raw, filename=f"avatar_{letter}.png"),
                                    caption=f"Slot {letter}"
                                )
                except Exception as e:
                    logger.warning(f"Errore avatar {best_url}: {e}")

        except Exception as e:
            logger.error(f"Errore durante l'invio avatar: {e}")

async def send_not_exists(sender_message: types.Message, username: str):
    """
    Invia un messaggio che informa che l'utente cercato non esiste.
    """
    final_text = f"L'utente {username} non esiste!"
    await sender_message.answer(final_text)

async def show_members_page(message: types.Message, state: FSMContext):
    """
    Mostra la pagina corrente dei membri del clan, con la relativa tastiera di navigazione.
    """
    data = await state.get_data()
    pages = data.get("pages", [])
    current_page = data.get("current_page", 0)
    if not pages:
        await message.answer("Nessun membro trovato nel clan.")
        return
    membri_correnti = pages[current_page]
    keyboard = InlineKeyboardMarkup(
        inline_keyboard=[
            [InlineKeyboardButton(text=u, callback_data=f"profile_{u}")]
            for u in membri_correnti
        ]
    )
    navigation_buttons = []
    if current_page > 0:
        navigation_buttons.append(
            InlineKeyboardButton(text="⬅️ Indietro", callback_data=f"navigate_{current_page - 1}")
        )
    if current_page < len(pages) - 1:
        navigation_buttons.append(
            InlineKeyboardButton(text="➡️ Avanti", callback_data=f"navigate_{current_page + 1}")
        )
    if navigation_buttons:
        keyboard.inline_keyboard.append(navigation_buttons)
    text_page = f"Pagina {current_page + 1}/{len(pages)}:"
    await message.answer(text_page, reply_markup=keyboard)

# =============================================================================
# FUNZIONE MAIN
# =============================================================================
async def main():
    maybe_log_public_ip()
    setup_scheduler()
    await prepopulate_users()
    await refresh_linked_profiles()

    # NUOVO: Notifica avvio bot
    try:
        await notification_service.send_bot_status_update(
            "AVVIATO",
            f"Bot inizializzato correttamente con sistemi di sicurezza attivi. Gruppi autorizzati: {len(AUTHORIZED_GROUPS)}"
        )
    except Exception as e:
        bot_logger.log_error(e, "Errore invio notifica avvio bot")

    logger.info("Avvio del bot.")
    await dp.start_polling(bot)

if __name__ == "__main__":
    asyncio.run(main())<|MERGE_RESOLUTION|>--- conflicted
+++ resolved
@@ -317,9 +317,7 @@
     if not result or result.get("created"):
         return
 
-<<<<<<< HEAD
     handle_telegram_sync_result(result)
-=======
     if (
         result.get("telegram_username_changed")
         and result.get("profile")
@@ -340,7 +338,6 @@
             message,
             notification_type=NotificationType.INFO,
         )
->>>>>>> fb2b2369
 
 # =============================================================================
 # CONFIGURAZIONE DI MONGODB
